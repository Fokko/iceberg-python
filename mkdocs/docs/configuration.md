--- conflicted
+++ resolved
@@ -28,26 +28,16 @@
 
 ### Write options
 
-<<<<<<< HEAD
-| Key                               | Options                           | Default | Description                                                                                 |
-| --------------------------------- | --------------------------------- | ------- | ------------------------------------------------------------------------------------------- |
-| `write.parquet.compression-codec` | `{uncompressed,zstd,gzip,snappy}` | zstd    | Sets the Parquet compression coddec.                                                        |
-| `write.parquet.compression-level` | Integer                           | null    | Parquet compression level for the codec. If not set, it is up to PyIceberg                  |
-| `write.parquet.row-group-limit`   | Number of rows                    | 1048576 | The upper bound of the number of entries within a single row group                          |
-| `write.parquet.page-size-bytes`   | Size in bytes                     | 1MB     | Set a target threshold for the approximate encoded size of data pages within a column chunk |
-| `write.parquet.page-row-limit`    | Number of rows                    | 20000   | Set a target threshold for the approximate encoded size of data pages within a column chunk |
-| `write.parquet.dict-size-bytes`   | Size in bytes                     | 2MB     | Set the dictionary page size limit per row group                                            |
-=======
 | Key                                    | Options                           | Default | Description                                                                                 |
 | -------------------------------------- | --------------------------------- | ------- | ------------------------------------------------------------------------------------------- |
 | `write.parquet.compression-codec`      | `{uncompressed,zstd,gzip,snappy}` | zstd    | Sets the Parquet compression coddec.                                                        |
 | `write.parquet.compression-level`      | Integer                           | null    | Parquet compression level for the codec. If not set, it is up to PyIceberg                  |
+| `write.parquet.row-group-limit`        | Number of rows                    | 1048576 | The upper bound of the number of entries within a single row group                          |
 | `write.parquet.page-size-bytes`        | Size in bytes                     | 1MB     | Set a target threshold for the approximate encoded size of data pages within a column chunk |
 | `write.parquet.page-row-limit`         | Number of rows                    | 20000   | Set a target threshold for the approximate encoded size of data pages within a column chunk |
 | `write.parquet.dict-size-bytes`        | Size in bytes                     | 2MB     | Set the dictionary page size limit per row group                                            |
 | `write.parquet.row-group-limit`        | Number of rows                    | 122880  | The Parquet row group limit                                                                 |
 | `write.metadata.previous-versions-max` | Integer                           | 100     | The max number of previous version metadata files to keep before deleting after commit.     |
->>>>>>> 255e527b
 
 ### Table behavior options
 
