--- conflicted
+++ resolved
@@ -29,12 +29,8 @@
 import pyarrow as pa
 import pyarrow.parquet as pq
 import pytest
-<<<<<<< HEAD
-from pyarrow._s3fs import AwsDefaultS3RetryStrategy
-=======
 from packaging import version
->>>>>>> c27028fe
-from pyarrow.fs import FileType, LocalFileSystem, S3FileSystem
+from pyarrow.fs import AwsDefaultS3RetryStrategy, FileType, LocalFileSystem, S3FileSystem
 
 from pyiceberg.exceptions import ResolveError
 from pyiceberg.expressions import (
