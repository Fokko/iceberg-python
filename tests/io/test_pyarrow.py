# Licensed to the Apache Software Foundation (ASF) under one
# or more contributor license agreements.  See the NOTICE file
# distributed with this work for additional information
# regarding copyright ownership.  The ASF licenses this file
# to you under the Apache License, Version 2.0 (the
# "License"); you may not use this file except in compliance
# with the License.  You may obtain a copy of the License at
#
#   http://www.apache.org/licenses/LICENSE-2.0
#
# Unless required by applicable law or agreed to in writing,
# software distributed under the License is distributed on an
# "AS IS" BASIS, WITHOUT WARRANTIES OR CONDITIONS OF ANY
# KIND, either express or implied.  See the License for the
# specific language governing permissions and limitations
# under the License.
# pylint: disable=protected-access,unused-argument,redefined-outer-name

import os
import tempfile
from typing import Any, List, Optional
from unittest.mock import MagicMock, patch
from uuid import uuid4

import pyarrow as pa
import pyarrow.parquet as pq
import pytest
from pyarrow.fs import FileType, LocalFileSystem

from pyiceberg.avro.resolver import ResolveError
from pyiceberg.catalog.noop import NoopCatalog
from pyiceberg.expressions import (
    AlwaysFalse,
    AlwaysTrue,
    And,
    BooleanExpression,
    BoundEqualTo,
    BoundGreaterThan,
    BoundGreaterThanOrEqual,
    BoundIn,
    BoundIsNaN,
    BoundIsNull,
    BoundLessThan,
    BoundLessThanOrEqual,
    BoundNotEqualTo,
    BoundNotIn,
    BoundNotNaN,
    BoundNotNull,
    BoundNotStartsWith,
    BoundReference,
    BoundStartsWith,
    GreaterThan,
    Not,
    Or,
    literal,
)
from pyiceberg.io import InputStream, OutputStream, load_file_io
from pyiceberg.io.pyarrow import (
    ICEBERG_SCHEMA,
    PyArrowFile,
    PyArrowFileIO,
    _ConvertToArrowSchema,
    _read_deletes,
    expression_to_pyarrow,
    project_table,
    schema_to_pyarrow,
)
from pyiceberg.manifest import DataFile, DataFileContent, FileFormat
from pyiceberg.partitioning import PartitionSpec
from pyiceberg.schema import Schema, make_compatible_name, visit
from pyiceberg.table import FileScanTask, Table
from pyiceberg.table.metadata import TableMetadataV2
from pyiceberg.typedef import UTF8
from pyiceberg.types import (
    BinaryType,
    BooleanType,
    DateType,
    DecimalType,
    DoubleType,
    FixedType,
    FloatType,
    IntegerType,
    ListType,
    LongType,
    MapType,
    NestedField,
    StringType,
    StructType,
    TimestampType,
    TimestamptzType,
    TimeType,
)


def test_pyarrow_input_file() -> None:
    """Test reading a file using PyArrowFile"""

    with tempfile.TemporaryDirectory() as tmpdirname:
        file_location = os.path.join(tmpdirname, "foo.txt")
        with open(file_location, "wb") as f:
            f.write(b"foo")

        # Confirm that the file initially exists
        assert os.path.exists(file_location)

        # Instantiate the input file
        absolute_file_location = os.path.abspath(file_location)
        input_file = PyArrowFileIO().new_input(location=f"{absolute_file_location}")

        # Test opening and reading the file
        r = input_file.open(seekable=False)
        assert isinstance(r, InputStream)  # Test that the file object abides by the InputStream protocol
        data = r.read()
        assert data == b"foo"
        assert len(input_file) == 3
        with pytest.raises(OSError) as exc_info:
            r.seek(0, 0)
        assert "only valid on seekable files" in str(exc_info.value)


def test_pyarrow_input_file_seekable() -> None:
    """Test reading a file using PyArrowFile"""

    with tempfile.TemporaryDirectory() as tmpdirname:
        file_location = os.path.join(tmpdirname, "foo.txt")
        with open(file_location, "wb") as f:
            f.write(b"foo")

        # Confirm that the file initially exists
        assert os.path.exists(file_location)

        # Instantiate the input file
        absolute_file_location = os.path.abspath(file_location)
        input_file = PyArrowFileIO().new_input(location=f"{absolute_file_location}")

        # Test opening and reading the file
        r = input_file.open(seekable=True)
        assert isinstance(r, InputStream)  # Test that the file object abides by the InputStream protocol
        data = r.read()
        assert data == b"foo"
        assert len(input_file) == 3
        r.seek(0, 0)
        data = r.read()
        assert data == b"foo"
        assert len(input_file) == 3


def test_pyarrow_output_file() -> None:
    """Test writing a file using PyArrowFile"""

    with tempfile.TemporaryDirectory() as tmpdirname:
        file_location = os.path.join(tmpdirname, "foo.txt")

        # Instantiate the output file
        absolute_file_location = os.path.abspath(file_location)
        output_file = PyArrowFileIO().new_output(location=f"{absolute_file_location}")

        # Create the output file and write to it
        f = output_file.create()
        assert isinstance(f, OutputStream)  # Test that the file object abides by the OutputStream protocol
        f.write(b"foo")

        # Confirm that bytes were written
        with open(file_location, "rb") as f:
            assert f.read() == b"foo"

        assert len(output_file) == 3


def test_pyarrow_invalid_scheme() -> None:
    """Test that a ValueError is raised if a location is provided with an invalid scheme"""

    with pytest.raises(ValueError) as exc_info:
        PyArrowFileIO().new_input("foo://bar/baz.txt")

    assert "Unrecognized filesystem type in URI" in str(exc_info.value)

    with pytest.raises(ValueError) as exc_info:
        PyArrowFileIO().new_output("foo://bar/baz.txt")

    assert "Unrecognized filesystem type in URI" in str(exc_info.value)


def test_pyarrow_violating_input_stream_protocol() -> None:
    """Test that a TypeError is raised if an input file is provided that violates the InputStream protocol"""

    # Missing seek, tell, closed, and close
    input_file_mock = MagicMock(spec=["read"])

    # Create a mocked filesystem that returns input_file_mock
    filesystem_mock = MagicMock()
    filesystem_mock.open_input_file.return_value = input_file_mock

    input_file = PyArrowFile("foo.txt", path="foo.txt", fs=filesystem_mock)

    f = input_file.open()
    assert not isinstance(f, InputStream)


def test_pyarrow_violating_output_stream_protocol() -> None:
    """Test that a TypeError is raised if an output stream is provided that violates the OutputStream protocol"""

    # Missing closed, and close
    output_file_mock = MagicMock(spec=["write", "exists"])
    output_file_mock.exists.return_value = False

    file_info_mock = MagicMock()
    file_info_mock.type = FileType.NotFound

    # Create a mocked filesystem that returns output_file_mock
    filesystem_mock = MagicMock()
    filesystem_mock.open_output_stream.return_value = output_file_mock
    filesystem_mock.get_file_info.return_value = file_info_mock

    output_file = PyArrowFile("foo.txt", path="foo.txt", fs=filesystem_mock)

    f = output_file.create()

    assert not isinstance(f, OutputStream)


def test_raise_on_opening_a_local_file_not_found() -> None:
    """Test that a PyArrowFile raises appropriately when a local file is not found"""

    with tempfile.TemporaryDirectory() as tmpdirname:
        file_location = os.path.join(tmpdirname, "foo.txt")
        f = PyArrowFileIO().new_input(file_location)

        with pytest.raises(FileNotFoundError) as exc_info:
            f.open()

        assert "[Errno 2] Failed to open local file" in str(exc_info.value)


def test_raise_on_opening_an_s3_file_no_permission() -> None:
    """Test that opening a PyArrowFile raises a PermissionError when the pyarrow error includes 'AWS Error [code 15]'"""

    s3fs_mock = MagicMock()
    s3fs_mock.open_input_file.side_effect = OSError("AWS Error [code 15]")

    f = PyArrowFile("s3://foo/bar.txt", path="foo/bar.txt", fs=s3fs_mock)

    with pytest.raises(PermissionError) as exc_info:
        f.open()

    assert "Cannot open file, access denied:" in str(exc_info.value)


def test_raise_on_opening_an_s3_file_not_found() -> None:
    """Test that a PyArrowFile raises a FileNotFoundError when the pyarrow error includes 'Path does not exist'"""

    s3fs_mock = MagicMock()
    s3fs_mock.open_input_file.side_effect = OSError("Path does not exist")

    f = PyArrowFile("s3://foo/bar.txt", path="foo/bar.txt", fs=s3fs_mock)

    with pytest.raises(FileNotFoundError) as exc_info:
        f.open()

    assert "Cannot open file, does not exist:" in str(exc_info.value)


@patch("pyiceberg.io.pyarrow.PyArrowFile.exists", return_value=False)
def test_raise_on_creating_an_s3_file_no_permission(_: Any) -> None:
    """Test that creating a PyArrowFile raises a PermissionError when the pyarrow error includes 'AWS Error [code 15]'"""

    s3fs_mock = MagicMock()
    s3fs_mock.open_output_stream.side_effect = OSError("AWS Error [code 15]")

    f = PyArrowFile("s3://foo/bar.txt", path="foo/bar.txt", fs=s3fs_mock)

    with pytest.raises(PermissionError) as exc_info:
        f.create()

    assert "Cannot create file, access denied:" in str(exc_info.value)


def test_deleting_s3_file_no_permission() -> None:
    """Test that a PyArrowFile raises a PermissionError when the pyarrow OSError includes 'AWS Error [code 15]'"""

    s3fs_mock = MagicMock()
    s3fs_mock.delete_file.side_effect = OSError("AWS Error [code 15]")

    with patch.object(PyArrowFileIO, "_initialize_fs") as submocked:
        submocked.return_value = s3fs_mock

        with pytest.raises(PermissionError) as exc_info:
            PyArrowFileIO().delete("s3://foo/bar.txt")

    assert "Cannot delete file, access denied:" in str(exc_info.value)


def test_deleting_s3_file_not_found() -> None:
    """Test that a PyArrowFile raises a PermissionError when the pyarrow error includes 'AWS Error [code 15]'"""

    s3fs_mock = MagicMock()
    s3fs_mock.delete_file.side_effect = OSError("Path does not exist")

    with patch.object(PyArrowFileIO, "_initialize_fs") as submocked:
        submocked.return_value = s3fs_mock

        with pytest.raises(FileNotFoundError) as exc_info:
            PyArrowFileIO().delete("s3://foo/bar.txt")

        assert "Cannot delete file, does not exist:" in str(exc_info.value)


def test_deleting_hdfs_file_not_found() -> None:
    """Test that a PyArrowFile raises a PermissionError when the pyarrow error includes 'No such file or directory'"""

    hdfs_mock = MagicMock()
    hdfs_mock.delete_file.side_effect = OSError("Path does not exist")

    with patch.object(PyArrowFileIO, "_initialize_fs") as submocked:
        submocked.return_value = hdfs_mock

        with pytest.raises(FileNotFoundError) as exc_info:
            PyArrowFileIO().delete("hdfs://foo/bar.txt")

        assert "Cannot delete file, does not exist:" in str(exc_info.value)


def test_schema_to_pyarrow_schema(table_schema_nested: Schema) -> None:
    actual = schema_to_pyarrow(table_schema_nested)
    expected = """foo: string
  -- field metadata --
  field_id: '1'
bar: int32 not null
  -- field metadata --
  field_id: '2'
baz: bool
  -- field metadata --
  field_id: '3'
qux: list<element: string not null> not null
  child 0, element: string not null
    -- field metadata --
    field_id: '5'
  -- field metadata --
  field_id: '4'
quux: map<string, map<string, int32>> not null
  child 0, entries: struct<key: string not null, value: map<string, int32> not null> not null
      child 0, key: string not null
      -- field metadata --
      field_id: '7'
      child 1, value: map<string, int32> not null
          child 0, entries: struct<key: string not null, value: int32 not null> not null
              child 0, key: string not null
          -- field metadata --
          field_id: '9'
              child 1, value: int32 not null
          -- field metadata --
          field_id: '10'
      -- field metadata --
      field_id: '8'
  -- field metadata --
  field_id: '6'
location: list<element: struct<latitude: float, longitude: float> not null> not null
  child 0, element: struct<latitude: float, longitude: float> not null
      child 0, latitude: float
      -- field metadata --
      field_id: '13'
      child 1, longitude: float
      -- field metadata --
      field_id: '14'
    -- field metadata --
    field_id: '12'
  -- field metadata --
  field_id: '11'
person: struct<name: string, age: int32 not null>
  child 0, name: string
    -- field metadata --
    field_id: '16'
  child 1, age: int32 not null
    -- field metadata --
    field_id: '17'
  -- field metadata --
  field_id: '15'"""
    assert repr(actual) == expected


def test_fixed_type_to_pyarrow() -> None:
    length = 22
    iceberg_type = FixedType(length)
    assert visit(iceberg_type, _ConvertToArrowSchema()) == pa.binary(length)


def test_decimal_type_to_pyarrow() -> None:
    precision = 25
    scale = 19
    iceberg_type = DecimalType(precision, scale)
    assert visit(iceberg_type, _ConvertToArrowSchema()) == pa.decimal128(precision, scale)


def test_boolean_type_to_pyarrow() -> None:
    iceberg_type = BooleanType()
    assert visit(iceberg_type, _ConvertToArrowSchema()) == pa.bool_()


def test_integer_type_to_pyarrow() -> None:
    iceberg_type = IntegerType()
    assert visit(iceberg_type, _ConvertToArrowSchema()) == pa.int32()


def test_long_type_to_pyarrow() -> None:
    iceberg_type = LongType()
    assert visit(iceberg_type, _ConvertToArrowSchema()) == pa.int64()


def test_float_type_to_pyarrow() -> None:
    iceberg_type = FloatType()
    assert visit(iceberg_type, _ConvertToArrowSchema()) == pa.float32()


def test_double_type_to_pyarrow() -> None:
    iceberg_type = DoubleType()
    assert visit(iceberg_type, _ConvertToArrowSchema()) == pa.float64()


def test_date_type_to_pyarrow() -> None:
    iceberg_type = DateType()
    assert visit(iceberg_type, _ConvertToArrowSchema()) == pa.date32()


def test_time_type_to_pyarrow() -> None:
    iceberg_type = TimeType()
    assert visit(iceberg_type, _ConvertToArrowSchema()) == pa.time64("us")


def test_timestamp_type_to_pyarrow() -> None:
    iceberg_type = TimestampType()
    assert visit(iceberg_type, _ConvertToArrowSchema()) == pa.timestamp(unit="us")


def test_timestamptz_type_to_pyarrow() -> None:
    iceberg_type = TimestamptzType()
    assert visit(iceberg_type, _ConvertToArrowSchema()) == pa.timestamp(unit="us", tz="UTC")


def test_string_type_to_pyarrow() -> None:
    iceberg_type = StringType()
    assert visit(iceberg_type, _ConvertToArrowSchema()) == pa.string()


def test_binary_type_to_pyarrow() -> None:
    iceberg_type = BinaryType()
    assert visit(iceberg_type, _ConvertToArrowSchema()) == pa.binary()


def test_struct_type_to_pyarrow(table_schema_simple: Schema) -> None:
    expected = pa.struct(
        [
            pa.field("foo", pa.string(), nullable=True, metadata={"field_id": "1"}),
            pa.field("bar", pa.int32(), nullable=False, metadata={"field_id": "2"}),
            pa.field("baz", pa.bool_(), nullable=True, metadata={"field_id": "3"}),
        ]
    )
    assert visit(table_schema_simple.as_struct(), _ConvertToArrowSchema()) == expected


def test_map_type_to_pyarrow() -> None:
    iceberg_map = MapType(
        key_id=1,
        key_type=IntegerType(),
        value_id=2,
        value_type=StringType(),
        value_required=True,
    )
    assert visit(iceberg_map, _ConvertToArrowSchema()) == pa.map_(
        pa.field("key", pa.int32(), nullable=False, metadata={"field_id": "1"}),
        pa.field("value", pa.string(), nullable=False, metadata={"field_id": "2"}),
    )


def test_list_type_to_pyarrow() -> None:
    iceberg_map = ListType(
        element_id=1,
        element_type=IntegerType(),
        element_required=True,
    )
    assert visit(iceberg_map, _ConvertToArrowSchema()) == pa.list_(
        pa.field("element", pa.int32(), nullable=False, metadata={"field_id": "1"})
    )


@pytest.fixture
def bound_reference(table_schema_simple: Schema) -> BoundReference[str]:
    return BoundReference(table_schema_simple.find_field(1), table_schema_simple.accessor_for_field(1))


@pytest.fixture
def bound_double_reference() -> BoundReference[float]:
    schema = Schema(
        NestedField(field_id=1, name="foo", field_type=DoubleType(), required=False),
        schema_id=1,
        identifier_field_ids=[],
    )
    return BoundReference(schema.find_field(1), schema.accessor_for_field(1))


def test_expr_is_null_to_pyarrow(bound_reference: BoundReference[str]) -> None:
    assert (
        repr(expression_to_pyarrow(BoundIsNull(bound_reference)))
        == "<pyarrow.compute.Expression is_null(foo, {nan_is_null=false})>"
    )


def test_expr_not_null_to_pyarrow(bound_reference: BoundReference[str]) -> None:
    assert repr(expression_to_pyarrow(BoundNotNull(bound_reference))) == "<pyarrow.compute.Expression is_valid(foo)>"


def test_expr_is_nan_to_pyarrow(bound_double_reference: BoundReference[str]) -> None:
    assert repr(expression_to_pyarrow(BoundIsNaN(bound_double_reference))) == "<pyarrow.compute.Expression is_nan(foo)>"


def test_expr_not_nan_to_pyarrow(bound_double_reference: BoundReference[str]) -> None:
    assert repr(expression_to_pyarrow(BoundNotNaN(bound_double_reference))) == "<pyarrow.compute.Expression invert(is_nan(foo))>"


def test_expr_equal_to_pyarrow(bound_reference: BoundReference[str]) -> None:
    assert (
        repr(expression_to_pyarrow(BoundEqualTo(bound_reference, literal("hello"))))
        == '<pyarrow.compute.Expression (foo == "hello")>'
    )


def test_expr_not_equal_to_pyarrow(bound_reference: BoundReference[str]) -> None:
    assert (
        repr(expression_to_pyarrow(BoundNotEqualTo(bound_reference, literal("hello"))))
        == '<pyarrow.compute.Expression (foo != "hello")>'
    )


def test_expr_greater_than_or_equal_equal_to_pyarrow(bound_reference: BoundReference[str]) -> None:
    assert (
        repr(expression_to_pyarrow(BoundGreaterThanOrEqual(bound_reference, literal("hello"))))
        == '<pyarrow.compute.Expression (foo >= "hello")>'
    )


def test_expr_greater_than_to_pyarrow(bound_reference: BoundReference[str]) -> None:
    assert (
        repr(expression_to_pyarrow(BoundGreaterThan(bound_reference, literal("hello"))))
        == '<pyarrow.compute.Expression (foo > "hello")>'
    )


def test_expr_less_than_to_pyarrow(bound_reference: BoundReference[str]) -> None:
    assert (
        repr(expression_to_pyarrow(BoundLessThan(bound_reference, literal("hello"))))
        == '<pyarrow.compute.Expression (foo < "hello")>'
    )


def test_expr_less_than_or_equal_to_pyarrow(bound_reference: BoundReference[str]) -> None:
    assert (
        repr(expression_to_pyarrow(BoundLessThanOrEqual(bound_reference, literal("hello"))))
        == '<pyarrow.compute.Expression (foo <= "hello")>'
    )


def test_expr_in_to_pyarrow(bound_reference: BoundReference[str]) -> None:
    assert repr(expression_to_pyarrow(BoundIn(bound_reference, {literal("hello"), literal("world")}))) in (
        """<pyarrow.compute.Expression is_in(foo, {value_set=string:[
<<<<<<< HEAD
  "world",
  "hello"
], null_matching_behavior=MATCH})>""",
        """<pyarrow.compute.Expression is_in(foo, {value_set=string:[
  "hello",
  "world"
], null_matching_behavior=MATCH})>""",
=======
  "hello",
  "world"
], null_matching_behavior=MATCH})>""",
        """<pyarrow.compute.Expression is_in(foo, {value_set=string:[
  "world",
  "hello"
], null_matching_behavior=MATCH})>""",
>>>>>>> ff662c4d
    )


def test_expr_not_in_to_pyarrow(bound_reference: BoundReference[str]) -> None:
    assert repr(expression_to_pyarrow(BoundNotIn(bound_reference, {literal("hello"), literal("world")}))) in (
        """<pyarrow.compute.Expression invert(is_in(foo, {value_set=string:[
<<<<<<< HEAD
  "world",
  "hello"
], null_matching_behavior=MATCH}))>""",
        """<pyarrow.compute.Expression invert(is_in(foo, {value_set=string:[
  "hello",
  "world"
], null_matching_behavior=MATCH}))>""",
=======
  "hello",
  "world"
], null_matching_behavior=MATCH}))>""",
        """<pyarrow.compute.Expression invert(is_in(foo, {value_set=string:[
  "world",
  "hello"
], null_matching_behavior=MATCH}))>""",
>>>>>>> ff662c4d
    )


def test_expr_starts_with_to_pyarrow(bound_reference: BoundReference[str]) -> None:
    assert (
        repr(expression_to_pyarrow(BoundStartsWith(bound_reference, literal("he"))))
        == '<pyarrow.compute.Expression starts_with(foo, {pattern="he", ignore_case=false})>'
    )


def test_expr_not_starts_with_to_pyarrow(bound_reference: BoundReference[str]) -> None:
    assert (
        repr(expression_to_pyarrow(BoundNotStartsWith(bound_reference, literal("he"))))
        == '<pyarrow.compute.Expression invert(starts_with(foo, {pattern="he", ignore_case=false}))>'
    )


def test_and_to_pyarrow(bound_reference: BoundReference[str]) -> None:
    assert (
        repr(expression_to_pyarrow(And(BoundEqualTo(bound_reference, literal("hello")), BoundIsNull(bound_reference))))
        == '<pyarrow.compute.Expression ((foo == "hello") and is_null(foo, {nan_is_null=false}))>'
    )


def test_or_to_pyarrow(bound_reference: BoundReference[str]) -> None:
    assert (
        repr(expression_to_pyarrow(Or(BoundEqualTo(bound_reference, literal("hello")), BoundIsNull(bound_reference))))
        == '<pyarrow.compute.Expression ((foo == "hello") or is_null(foo, {nan_is_null=false}))>'
    )


def test_not_to_pyarrow(bound_reference: BoundReference[str]) -> None:
    assert (
        repr(expression_to_pyarrow(Not(BoundEqualTo(bound_reference, literal("hello")))))
        == '<pyarrow.compute.Expression invert((foo == "hello"))>'
    )


def test_always_true_to_pyarrow(bound_reference: BoundReference[str]) -> None:
    assert repr(expression_to_pyarrow(AlwaysTrue())) == "<pyarrow.compute.Expression true>"


def test_always_false_to_pyarrow(bound_reference: BoundReference[str]) -> None:
    assert repr(expression_to_pyarrow(AlwaysFalse())) == "<pyarrow.compute.Expression false>"


@pytest.fixture
def schema_int() -> Schema:
    return Schema(NestedField(1, "id", IntegerType(), required=False))


@pytest.fixture
def schema_int_str() -> Schema:
    return Schema(NestedField(1, "id", IntegerType(), required=False), NestedField(2, "data", StringType(), required=False))


@pytest.fixture
def schema_str() -> Schema:
    return Schema(NestedField(2, "data", StringType(), required=False))


@pytest.fixture
def schema_long() -> Schema:
    return Schema(NestedField(3, "id", LongType(), required=False))


@pytest.fixture
def schema_struct() -> Schema:
    return Schema(
        NestedField(
            4,
            "location",
            StructType(
                NestedField(41, "lat", DoubleType()),
                NestedField(42, "long", DoubleType()),
            ),
        )
    )


@pytest.fixture
def schema_list() -> Schema:
    return Schema(
        NestedField(5, "ids", ListType(51, IntegerType(), element_required=False), required=False),
    )


@pytest.fixture
def schema_list_of_structs() -> Schema:
    return Schema(
        NestedField(
            5,
            "locations",
            ListType(
                51,
                StructType(NestedField(511, "lat", DoubleType()), NestedField(512, "long", DoubleType())),
                element_required=False,
            ),
            required=False,
        ),
    )


@pytest.fixture
def schema_map() -> Schema:
    return Schema(
        NestedField(
            5,
            "properties",
            MapType(
                key_id=51,
                key_type=StringType(),
                value_id=52,
                value_type=StringType(),
                value_required=True,
            ),
            required=False,
        ),
    )


def _write_table_to_file(filepath: str, schema: pa.Schema, table: pa.Table) -> str:
    with pq.ParquetWriter(filepath, schema) as writer:
        writer.write_table(table)
    return filepath


@pytest.fixture
def file_int(schema_int: Schema, tmpdir: str) -> str:
<<<<<<< HEAD
    pyarrow_schema = schema_to_pyarrow(schema_int, metadata={ICEBERG_SCHEMA: bytes(schema_int.model_dump_json(), 'utf-8')})
=======
    pyarrow_schema = schema_to_pyarrow(schema_int, metadata={ICEBERG_SCHEMA: bytes(schema_int.model_dump_json(), UTF8)})
>>>>>>> ff662c4d
    return _write_table_to_file(
        f"file:{tmpdir}/a.parquet", pyarrow_schema, pa.Table.from_arrays([pa.array([0, 1, 2])], schema=pyarrow_schema)
    )


@pytest.fixture
def file_int_str(schema_int_str: Schema, tmpdir: str) -> str:
<<<<<<< HEAD
    pyarrow_schema = schema_to_pyarrow(
        schema_int_str, metadata={ICEBERG_SCHEMA: bytes(schema_int_str.model_dump_json(), 'utf-8')}
    )
=======
    pyarrow_schema = schema_to_pyarrow(schema_int_str, metadata={ICEBERG_SCHEMA: bytes(schema_int_str.model_dump_json(), UTF8)})
>>>>>>> ff662c4d
    return _write_table_to_file(
        f"file:{tmpdir}/a.parquet",
        pyarrow_schema,
        pa.Table.from_arrays([pa.array([0, 1, 2]), pa.array(["0", "1", "2"])], schema=pyarrow_schema),
    )


@pytest.fixture
def file_string(schema_str: Schema, tmpdir: str) -> str:
<<<<<<< HEAD
    pyarrow_schema = schema_to_pyarrow(schema_str, metadata={ICEBERG_SCHEMA: bytes(schema_str.model_dump_json(), 'utf-8')})
=======
    pyarrow_schema = schema_to_pyarrow(schema_str, metadata={ICEBERG_SCHEMA: bytes(schema_str.model_dump_json(), UTF8)})
>>>>>>> ff662c4d
    return _write_table_to_file(
        f"file:{tmpdir}/b.parquet", pyarrow_schema, pa.Table.from_arrays([pa.array(["0", "1", "2"])], schema=pyarrow_schema)
    )


@pytest.fixture
def file_long(schema_long: Schema, tmpdir: str) -> str:
<<<<<<< HEAD
    pyarrow_schema = schema_to_pyarrow(schema_long, metadata={ICEBERG_SCHEMA: bytes(schema_long.model_dump_json(), 'utf-8')})
=======
    pyarrow_schema = schema_to_pyarrow(schema_long, metadata={ICEBERG_SCHEMA: bytes(schema_long.model_dump_json(), UTF8)})
>>>>>>> ff662c4d
    return _write_table_to_file(
        f"file:{tmpdir}/c.parquet", pyarrow_schema, pa.Table.from_arrays([pa.array([0, 1, 2])], schema=pyarrow_schema)
    )


@pytest.fixture
def file_struct(schema_struct: Schema, tmpdir: str) -> str:
<<<<<<< HEAD
    pyarrow_schema = schema_to_pyarrow(schema_struct, metadata={ICEBERG_SCHEMA: bytes(schema_struct.model_dump_json(), 'utf-8')})
=======
    pyarrow_schema = schema_to_pyarrow(schema_struct, metadata={ICEBERG_SCHEMA: bytes(schema_struct.model_dump_json(), UTF8)})
>>>>>>> ff662c4d
    return _write_table_to_file(
        f"file:{tmpdir}/d.parquet",
        pyarrow_schema,
        pa.Table.from_pylist(
            [
                {"location": {"lat": 52.371807, "long": 4.896029}},
                {"location": {"lat": 52.387386, "long": 4.646219}},
                {"location": {"lat": 52.078663, "long": 4.288788}},
            ],
            schema=pyarrow_schema,
        ),
    )


@pytest.fixture
def file_list(schema_list: Schema, tmpdir: str) -> str:
<<<<<<< HEAD
    pyarrow_schema = schema_to_pyarrow(schema_list, metadata={ICEBERG_SCHEMA: bytes(schema_list.model_dump_json(), 'utf-8')})
=======
    pyarrow_schema = schema_to_pyarrow(schema_list, metadata={ICEBERG_SCHEMA: bytes(schema_list.model_dump_json(), UTF8)})
>>>>>>> ff662c4d
    return _write_table_to_file(
        f"file:{tmpdir}/list.parquet",
        pyarrow_schema,
        pa.Table.from_pylist(
            [
                {"ids": list(range(1, 10))},
                {"ids": list(range(2, 20))},
                {"ids": list(range(3, 30))},
            ],
            schema=pyarrow_schema,
        ),
    )


@pytest.fixture
def file_list_of_structs(schema_list_of_structs: Schema, tmpdir: str) -> str:
    pyarrow_schema = schema_to_pyarrow(
<<<<<<< HEAD
        schema_list_of_structs, metadata={ICEBERG_SCHEMA: bytes(schema_list_of_structs.model_dump_json(), 'utf-8')}
=======
        schema_list_of_structs, metadata={ICEBERG_SCHEMA: bytes(schema_list_of_structs.model_dump_json(), UTF8)}
>>>>>>> ff662c4d
    )
    return _write_table_to_file(
        f"file:{tmpdir}/list_of_structs.parquet",
        pyarrow_schema,
        pa.Table.from_pylist(
            [
                {"locations": [{"lat": 52.371807, "long": 4.896029}, {"lat": 52.387386, "long": 4.646219}]},
                {"locations": []},
                {"locations": [{"lat": 52.078663, "long": 4.288788}, {"lat": 52.387386, "long": 4.646219}]},
            ],
            schema=pyarrow_schema,
        ),
    )


@pytest.fixture
def file_map(schema_map: Schema, tmpdir: str) -> str:
<<<<<<< HEAD
    pyarrow_schema = schema_to_pyarrow(schema_map, metadata={ICEBERG_SCHEMA: bytes(schema_map.model_dump_json(), 'utf-8')})
    tbl = pa.Table.from_pylist(
        [
            {"properties": [("a", "b")]},
            {"properties": [("c", "d")]},
            {"properties": [("e", "f"), ("g", "h")]},
        ],
        schema=pyarrow_schema,
=======
    pyarrow_schema = schema_to_pyarrow(schema_map, metadata={ICEBERG_SCHEMA: bytes(schema_map.model_dump_json(), UTF8)})
    return _write_table_to_file(
        f"file:{tmpdir}/e.parquet",
        pyarrow_schema,
        pa.Table.from_pylist(
            [
                {"properties": [("a", "b")]},
                {"properties": [("c", "d")]},
                {"properties": [("e", "f"), ("g", "h")]},
            ],
            schema=pyarrow_schema,
        ),
>>>>>>> ff662c4d
    )
    return _write_table_to_file(f"file:{tmpdir}/map.parquet", pyarrow_schema, tbl)


def project(
    schema: Schema, files: List[str], expr: Optional[BooleanExpression] = None, table_schema: Optional[Schema] = None
) -> pa.Table:
    return project_table(
        [
            FileScanTask(
                DataFile(
                    content=DataFileContent.DATA,
                    file_path=file,
                    file_format=FileFormat.PARQUET,
                    partition={},
                    record_count=3,
                    file_size_in_bytes=3,
                )
            )
            for file in files
        ],
        Table(
            ("namespace", "table"),
            metadata=TableMetadataV2(
                location="file://a/b/",
                last_column_id=1,
                format_version=2,
                schemas=[table_schema or schema],
                partition_specs=[PartitionSpec()],
            ),
            metadata_location="file://a/b/c.json",
            io=PyArrowFileIO(),
            catalog=NoopCatalog("NoopCatalog"),
        ),
        expr or AlwaysTrue(),
        schema,
        case_sensitive=True,
    )


def test_projection_add_column(file_int: str) -> None:
    schema = Schema(
        # All new IDs
        NestedField(10, "id", IntegerType(), required=False),
        NestedField(20, "list", ListType(21, IntegerType(), element_required=False), required=False),
        NestedField(
            30,
            "map",
            MapType(key_id=31, key_type=IntegerType(), value_id=32, value_type=StringType(), value_required=False),
            required=False,
        ),
        NestedField(
            40,
            "location",
            StructType(
                NestedField(41, "lat", DoubleType(), required=False), NestedField(42, "lon", DoubleType(), required=False)
            ),
            required=False,
        ),
    )
    result_table = project(schema, [file_int])

    for col in result_table.columns:
        assert len(col) == 3

    for actual, expected in zip(result_table.columns[0], [None, None, None]):
        assert actual.as_py() == expected

    for actual, expected in zip(result_table.columns[1], [None, None, None]):
        assert actual.as_py() == expected

    for actual, expected in zip(result_table.columns[2], [None, None, None]):
        assert actual.as_py() == expected

    for actual, expected in zip(result_table.columns[3], [None, None, None]):
        assert actual.as_py() == expected
    assert (
        repr(result_table.schema)
        == """id: int32
  -- field metadata --
  field_id: '10'
list: list<element: int32>
  child 0, element: int32
    -- field metadata --
    field_id: '21'
  -- field metadata --
  field_id: '20'
map: map<int32, string>
  child 0, entries: struct<key: int32 not null, value: string> not null
      child 0, key: int32 not null
      -- field metadata --
      field_id: '31'
      child 1, value: string
      -- field metadata --
      field_id: '32'
  -- field metadata --
  field_id: '30'
location: struct<lat: double, lon: double>
  child 0, lat: double
    -- field metadata --
    field_id: '41'
  child 1, lon: double
    -- field metadata --
    field_id: '42'
  -- field metadata --
  field_id: '40'"""
    )


def test_read_list(schema_list: Schema, file_list: str) -> None:
    result_table = project(schema_list, [file_list])

    assert len(result_table.columns[0]) == 3
    for actual, expected in zip(result_table.columns[0], [list(range(1, 10)), list(range(2, 20)), list(range(3, 30))]):
        assert actual.as_py() == expected

    assert (
        repr(result_table.schema)
        == """ids: list<element: int32>
  child 0, element: int32
    -- field metadata --
    field_id: '51'
  -- field metadata --
  field_id: '5'"""
    )


def test_read_map(schema_map: Schema, file_map: str) -> None:
    result_table = project(schema_map, [file_map], table_schema=schema_map)

    assert len(result_table.columns[0]) == 3
    for actual, expected in zip(result_table.columns[0], [[("a", "b")], [("c", "d")], [("e", "f"), ("g", "h")]]):
        assert actual.as_py() == expected

    assert (
        repr(result_table.schema)
        == """properties: map<string, string>
  child 0, entries: struct<key: string not null, value: string> not null
      child 0, key: string not null
      child 1, value: string"""
    )


def test_projection_add_column_struct(schema_int: Schema, file_int: str) -> None:
    schema = Schema(
        # A new ID
        NestedField(
            2,
            "id",
            MapType(key_id=3, key_type=IntegerType(), value_id=4, value_type=StringType(), value_required=False),
            required=False,
        )
    )
    result_table = project(schema, [file_int])
    # Everything should be None
    for r in result_table.columns[0]:
        assert r.as_py() is None
    assert (
        repr(result_table.schema)
        == """id: map<int32, string>
  child 0, entries: struct<key: int32 not null, value: string> not null
      child 0, key: int32 not null
      -- field metadata --
      field_id: '3'
      child 1, value: string
      -- field metadata --
      field_id: '4'
  -- field metadata --
  field_id: '2'"""
    )


def test_projection_add_column_struct_required(file_int: str, schema_int: Schema) -> None:
    schema = Schema(
        # A new ID
        NestedField(
            2,
            "other_id",
            IntegerType(),
            required=True,
        )
    )
    with pytest.raises(ResolveError) as exc_info:
        _ = project(schema, [file_int], table_schema=schema_int)
    assert "Field is required, and could not be found: 2: other_id: required int" in str(exc_info.value)


def test_projection_rename_column(schema_int: Schema, file_int: str) -> None:
    schema = Schema(
        # Reuses the id 1
        NestedField(1, "other_name", IntegerType())
    )
    result_table = project(schema, [file_int])
    assert len(result_table.columns[0]) == 3
    for actual, expected in zip(result_table.columns[0], [0, 1, 2]):
        assert actual.as_py() == expected

    assert (
        repr(result_table.schema)
        == """other_name: int32 not null
  -- field metadata --
  field_id: '1'"""
    )


def test_projection_concat_files(schema_int: Schema, file_int: str) -> None:
    result_table = project(schema_int, [file_int, file_int])

    for actual, expected in zip(result_table.columns[0], [0, 1, 2, 0, 1, 2]):
        assert actual.as_py() == expected
    assert len(result_table.columns[0]) == 6
    assert (
        repr(result_table.schema)
        == """id: int32
  -- field metadata --
  field_id: '1'"""
    )


def test_projection_filter(schema_int: Schema, file_int: str) -> None:
    result_table = project(schema_int, [file_int], GreaterThan("id", 4))
    assert len(result_table.columns[0]) == 0
    assert (
        repr(result_table.schema)
        == """id: int32
  -- field metadata --
  field_id: '1'"""
    )


def test_projection_filter_renamed_column(file_int: str) -> None:
    schema = Schema(
        # Reuses the id 1
        NestedField(1, "other_id", IntegerType())
    )
    result_table = project(schema, [file_int], GreaterThan("other_id", 1))
    assert len(result_table.columns[0]) == 1
    assert (
        repr(result_table.schema)
        == """other_id: int32 not null
  -- field metadata --
  field_id: '1'"""
    )


def test_projection_filter_add_column(schema_int: Schema, file_int: str, file_string: str) -> None:
    """We have one file that has the column, and the other one doesn't"""
    result_table = project(schema_int, [file_int, file_string])

    for actual, expected in zip(result_table.columns[0], [0, 1, 2, None, None, None]):
        assert actual.as_py() == expected
    assert len(result_table.columns[0]) == 6
    assert (
        repr(result_table.schema)
        == """id: int32
  -- field metadata --
  field_id: '1'"""
    )


def test_projection_filter_add_column_promote(file_int: str) -> None:
    schema_long = Schema(NestedField(1, "id", LongType()))
    result_table = project(schema_long, [file_int])

    for actual, expected in zip(result_table.columns[0], [0, 1, 2]):
        assert actual.as_py() == expected
    assert len(result_table.columns[0]) == 3
    assert (
        repr(result_table.schema)
        == """id: int64 not null
  -- field metadata --
  field_id: '1'"""
    )


def test_projection_filter_add_column_demote(file_long: str, schema_long: Schema) -> None:
    schema_int = Schema(NestedField(3, "id", IntegerType()))
    with pytest.raises(ResolveError) as exc_info:
        _ = project(schema_int, [file_long], table_schema=schema_long)
    assert "Cannot promote long to int" in str(exc_info.value)


def test_projection_nested_struct_subset(file_struct: str) -> None:
    schema = Schema(
        NestedField(
            4,
            "location",
            StructType(
                NestedField(41, "lat", DoubleType()),
                # long is missing!
            ),
        )
    )

    result_table = project(schema, [file_struct])

    for actual, expected in zip(result_table.columns[0], [52.371807, 52.387386, 52.078663]):
        assert actual.as_py() == {"lat": expected}

    assert len(result_table.columns[0]) == 3
    assert (
        repr(result_table.schema)
        == """location: struct<lat: double not null> not null
  child 0, lat: double not null
    -- field metadata --
    field_id: '41'
  -- field metadata --
  field_id: '4'"""
    )


def test_projection_nested_new_field(file_struct: str) -> None:
    schema = Schema(
        NestedField(
            4,
            "location",
            StructType(
                NestedField(43, "null", DoubleType(), required=False),  # Whoa, this column doesn't exist in the file
            ),
        )
    )

    result_table = project(schema, [file_struct])

    for actual, expected in zip(result_table.columns[0], [None, None, None]):
        assert actual.as_py() == {"null": expected}
    assert len(result_table.columns[0]) == 3
    assert repr(result_table.schema) == "location: struct<null: double> not null\n  child 0, null: double"


def test_projection_nested_struct(schema_struct: Schema, file_struct: str) -> None:
    schema = Schema(
        NestedField(
            4,
            "location",
            StructType(
                NestedField(41, "lat", DoubleType(), required=False),
                NestedField(43, "null", DoubleType(), required=False),
                NestedField(42, "long", DoubleType(), required=False),
            ),
        )
    )

    result_table = project(schema, [file_struct])
    for actual, expected in zip(
        result_table.columns[0],
        [
            {"lat": 52.371807, "long": 4.896029, "null": None},
            {"lat": 52.387386, "long": 4.646219, "null": None},
            {"lat": 52.078663, "long": 4.288788, "null": None},
        ],
    ):
        assert actual.as_py() == expected
    assert len(result_table.columns[0]) == 3
    assert (
        repr(result_table.schema)
        == "location: struct<lat: double, null: double, long: double> not null\n  child 0, lat: double\n  child 1, null: double\n  child 2, long: double"
    )


def test_projection_list_of_structs(schema_list_of_structs: Schema, file_list_of_structs: str) -> None:
    schema = Schema(
        NestedField(
            5,
            "locations",
            ListType(
                51,
                StructType(
                    NestedField(511, "latitude", DoubleType()),
                    NestedField(512, "longitude", DoubleType()),
                    NestedField(513, "altitude", DoubleType(), required=False),
                ),
                element_required=False,
            ),
            required=False,
        ),
    )

    result_table = project(schema, [file_list_of_structs])
    assert len(result_table.columns) == 1
    assert len(result_table.columns[0]) == 3
    for actual, expected in zip(
        result_table.columns[0],
        [
            [
                {"latitude": 52.371807, "longitude": 4.896029, "altitude": None},
                {"latitude": 52.387386, "longitude": 4.646219, "altitude": None},
            ],
            [],
            [
                {"latitude": 52.078663, "longitude": 4.288788, "altitude": None},
                {"latitude": 52.387386, "longitude": 4.646219, "altitude": None},
            ],
        ],
    ):
        assert actual.as_py() == expected
    assert (
        repr(result_table.schema)
        == """locations: list<item: struct<latitude: double not null, longitude: double not null, altitude: double>>
  child 0, item: struct<latitude: double not null, longitude: double not null, altitude: double>
      child 0, latitude: double not null
      child 1, longitude: double not null
      child 2, altitude: double"""
    )


def test_projection_nested_struct_different_parent_id(file_struct: str) -> None:
    schema = Schema(
        NestedField(
            5,  # 😱 this is 4 in the file, this will be fixed when projecting the file schema
            "location",
            StructType(
                NestedField(41, "lat", DoubleType(), required=False), NestedField(42, "long", DoubleType(), required=False)
            ),
            required=False,
        )
    )

    result_table = project(schema, [file_struct])
    for actual, expected in zip(result_table.columns[0], [None, None, None]):
        assert actual.as_py() == expected
    assert len(result_table.columns[0]) == 3
    assert (
        repr(result_table.schema)
        == """location: struct<lat: double, long: double>
  child 0, lat: double
    -- field metadata --
    field_id: '41'
  child 1, long: double
    -- field metadata --
    field_id: '42'"""
    )


def test_projection_filter_on_unprojected_field(schema_int_str: Schema, file_int_str: str) -> None:
    schema = Schema(NestedField(1, "id", IntegerType()))

    result_table = project(schema, [file_int_str], GreaterThan("data", "1"), schema_int_str)

    for actual, expected in zip(
        result_table.columns[0],
        [2],
    ):
        assert actual.as_py() == expected
    assert len(result_table.columns[0]) == 1
    assert repr(result_table.schema) == "id: int32"


def test_projection_filter_on_unknown_field(schema_int_str: Schema, file_int_str: str) -> None:
    schema = Schema(NestedField(1, "id", IntegerType()))

    with pytest.raises(ValueError) as exc_info:
        _ = project(schema, [file_int_str], GreaterThan("unknown_field", "1"), schema_int_str)

    assert "Could not find field with name unknown_field, case_sensitive=True" in str(exc_info.value)


@pytest.fixture
def deletes_file(tmp_path: str, example_task: FileScanTask) -> str:
    path = example_task.file.file_path
    table = pa.table({"file_path": [path, path, path], "pos": [1, 3, 5]})

    deletes_file_path = f"{tmp_path}/deletes.parquet"
    pq.write_table(table, deletes_file_path)

    return deletes_file_path


def test_read_deletes(deletes_file: str, example_task: FileScanTask) -> None:
    deletes = _read_deletes(LocalFileSystem(), DataFile(file_path=deletes_file, file_format=FileFormat.PARQUET))
    assert set(deletes.keys()) == {example_task.file.file_path}
    assert list(deletes.values())[0] == pa.chunked_array([[1, 3, 5]])


def test_delete(deletes_file: str, example_task: FileScanTask, table_schema_simple: Schema) -> None:
    metadata_location = "file://a/b/c.json"
    example_task_with_delete = FileScanTask(
        data_file=example_task.file,
        delete_files={DataFile(content=DataFileContent.POSITION_DELETES, file_path=deletes_file, file_format=FileFormat.PARQUET)},
    )

    with_deletes = project_table(
        tasks=[example_task_with_delete],
        table=Table(
            ("namespace", "table"),
            metadata=TableMetadataV2(
                location=metadata_location,
                last_column_id=1,
                format_version=2,
                current_schema_id=1,
                schemas=[table_schema_simple],
                partition_specs=[PartitionSpec()],
            ),
            metadata_location=metadata_location,
            io=load_file_io(),
            catalog=NoopCatalog("noop"),
        ),
        row_filter=AlwaysTrue(),
        projected_schema=table_schema_simple,
    )

    assert (
        str(with_deletes)
        == """pyarrow.Table
foo: string
bar: int32 not null
baz: bool
----
foo: [["a","c"]]
bar: [[1,3]]
baz: [[true,null]]"""
    )


def test_delete_duplicates(deletes_file: str, example_task: FileScanTask, table_schema_simple: Schema) -> None:
    metadata_location = "file://a/b/c.json"
    example_task_with_delete = FileScanTask(
        data_file=example_task.file,
        delete_files={
            DataFile(content=DataFileContent.POSITION_DELETES, file_path=deletes_file, file_format=FileFormat.PARQUET),
            DataFile(content=DataFileContent.POSITION_DELETES, file_path=deletes_file, file_format=FileFormat.PARQUET),
        },
    )

    with_deletes = project_table(
        tasks=[example_task_with_delete],
        table=Table(
            ("namespace", "table"),
            metadata=TableMetadataV2(
                location=metadata_location,
                last_column_id=1,
                format_version=2,
                current_schema_id=1,
                schemas=[table_schema_simple],
                partition_specs=[PartitionSpec()],
            ),
            metadata_location=metadata_location,
            io=load_file_io(),
            catalog=NoopCatalog("noop"),
        ),
        row_filter=AlwaysTrue(),
        projected_schema=table_schema_simple,
    )

    assert (
        str(with_deletes)
        == """pyarrow.Table
foo: string
bar: int32 not null
baz: bool
----
foo: [["a","c"]]
bar: [[1,3]]
baz: [[true,null]]"""
    )


def test_pyarrow_wrap_fsspec(example_task: FileScanTask, table_schema_simple: Schema) -> None:
    metadata_location = "file://a/b/c.json"
    projection = project_table(
        [example_task],
        Table(
            ("namespace", "table"),
            metadata=TableMetadataV2(
                location=metadata_location,
                last_column_id=1,
                format_version=2,
                current_schema_id=1,
                schemas=[table_schema_simple],
                partition_specs=[PartitionSpec()],
            ),
            metadata_location=metadata_location,
            io=load_file_io(properties={"py-io-impl": "pyiceberg.io.fsspec.FsspecFileIO"}, location=metadata_location),
            catalog=NoopCatalog("NoopCatalog"),
        ),
        case_sensitive=True,
        projected_schema=table_schema_simple,
        row_filter=AlwaysTrue(),
    )

    assert (
        str(projection)
        == """pyarrow.Table
foo: string
bar: int32 not null
baz: bool
----
foo: [["a","b","c"]]
bar: [[1,2,3]]
baz: [[true,false,null]]"""
    )


@pytest.mark.gcs
def test_new_input_file_gcs(pyarrow_fileio_gcs: PyArrowFileIO) -> None:
    """Test creating a new input file from a fsspec file-io"""
    filename = str(uuid4())

    input_file = pyarrow_fileio_gcs.new_input(f"gs://warehouse/{filename}")

    assert isinstance(input_file, PyArrowFile)
    assert input_file.location == f"gs://warehouse/{filename}"


@pytest.mark.gcs
def test_new_output_file_gcs(pyarrow_fileio_gcs: PyArrowFileIO) -> None:
    """Test creating a new output file from an fsspec file-io"""
    filename = str(uuid4())

    output_file = pyarrow_fileio_gcs.new_output(f"gs://warehouse/{filename}")

    assert isinstance(output_file, PyArrowFile)
    assert output_file.location == f"gs://warehouse/{filename}"


@pytest.mark.gcs
@pytest.mark.skip(reason="Open issue on Arrow: https://github.com/apache/arrow/issues/36993")
def test_write_and_read_file_gcs(pyarrow_fileio_gcs: PyArrowFileIO) -> None:
    """Test writing and reading a file using FsspecInputFile and FsspecOutputFile"""
    location = f"gs://warehouse/{uuid4()}.txt"
    output_file = pyarrow_fileio_gcs.new_output(location=location)
    with output_file.create() as f:
        assert f.write(b"foo") == 3

    assert output_file.exists()

    input_file = pyarrow_fileio_gcs.new_input(location=location)
    with input_file.open() as f:
        assert f.read() == b"foo"

    pyarrow_fileio_gcs.delete(input_file)


@pytest.mark.gcs
def test_getting_length_of_file_gcs(pyarrow_fileio_gcs: PyArrowFileIO) -> None:
    """Test getting the length of an FsspecInputFile and FsspecOutputFile"""
    filename = str(uuid4())

    output_file = pyarrow_fileio_gcs.new_output(location=f"gs://warehouse/{filename}")
    with output_file.create() as f:
        f.write(b"foobar")

    assert len(output_file) == 6

    input_file = pyarrow_fileio_gcs.new_input(location=f"gs://warehouse/{filename}")
    assert len(input_file) == 6

    pyarrow_fileio_gcs.delete(output_file)


@pytest.mark.gcs
@pytest.mark.skip(reason="Open issue on Arrow: https://github.com/apache/arrow/issues/36993")
def test_file_tell_gcs(pyarrow_fileio_gcs: PyArrowFileIO) -> None:
    location = f"gs://warehouse/{uuid4()}"

    output_file = pyarrow_fileio_gcs.new_output(location=location)
    with output_file.create() as write_file:
        write_file.write(b"foobar")

    input_file = pyarrow_fileio_gcs.new_input(location=location)
    with input_file.open() as f:
        f.seek(0)
        assert f.tell() == 0
        f.seek(1)
        assert f.tell() == 1
        f.seek(3)
        assert f.tell() == 3
        f.seek(0)
        assert f.tell() == 0


@pytest.mark.gcs
@pytest.mark.skip(reason="Open issue on Arrow: https://github.com/apache/arrow/issues/36993")
def test_read_specified_bytes_for_file_gcs(pyarrow_fileio_gcs: PyArrowFileIO) -> None:
    location = f"gs://warehouse/{uuid4()}"

    output_file = pyarrow_fileio_gcs.new_output(location=location)
    with output_file.create() as write_file:
        write_file.write(b"foo")

    input_file = pyarrow_fileio_gcs.new_input(location=location)
    with input_file.open() as f:
        f.seek(0)
        assert b"f" == f.read(1)
        f.seek(0)
        assert b"fo" == f.read(2)
        f.seek(1)
        assert b"o" == f.read(1)
        f.seek(1)
        assert b"oo" == f.read(2)
        f.seek(0)
        assert b"foo" == f.read(999)  # test reading amount larger than entire content length

    pyarrow_fileio_gcs.delete(input_file)


@pytest.mark.gcs
@pytest.mark.skip(reason="Open issue on Arrow: https://github.com/apache/arrow/issues/36993")
def test_raise_on_opening_file_not_found_gcs(pyarrow_fileio_gcs: PyArrowFileIO) -> None:
    """Test that an fsspec input file raises appropriately when the gcs file is not found"""

    filename = str(uuid4())
    input_file = pyarrow_fileio_gcs.new_input(location=f"gs://warehouse/{filename}")
    with pytest.raises(FileNotFoundError) as exc_info:
        input_file.open().read()

    assert filename in str(exc_info.value)


@pytest.mark.gcs
def test_checking_if_a_file_exists_gcs(pyarrow_fileio_gcs: PyArrowFileIO) -> None:
    """Test checking if a file exists"""
    non_existent_file = pyarrow_fileio_gcs.new_input(location="gs://warehouse/does-not-exist.txt")
    assert not non_existent_file.exists()

    location = f"gs://warehouse/{uuid4()}"
    output_file = pyarrow_fileio_gcs.new_output(location=location)
    assert not output_file.exists()
    with output_file.create() as f:
        f.write(b"foo")

    existing_input_file = pyarrow_fileio_gcs.new_input(location=location)
    assert existing_input_file.exists()

    existing_output_file = pyarrow_fileio_gcs.new_output(location=location)
    assert existing_output_file.exists()

    pyarrow_fileio_gcs.delete(existing_output_file)


@pytest.mark.gcs
@pytest.mark.skip(reason="Open issue on Arrow: https://github.com/apache/arrow/issues/36993")
def test_closing_a_file_gcs(pyarrow_fileio_gcs: PyArrowFileIO) -> None:
    """Test closing an output file and input file"""
    filename = str(uuid4())
    output_file = pyarrow_fileio_gcs.new_output(location=f"gs://warehouse/{filename}")
    with output_file.create() as write_file:
        write_file.write(b"foo")
        assert not write_file.closed  # type: ignore
    assert write_file.closed  # type: ignore

    input_file = pyarrow_fileio_gcs.new_input(location=f"gs://warehouse/{filename}")
    with input_file.open() as f:
        assert not f.closed  # type: ignore
    assert f.closed  # type: ignore

    pyarrow_fileio_gcs.delete(f"gs://warehouse/{filename}")


@pytest.mark.gcs
def test_converting_an_outputfile_to_an_inputfile_gcs(pyarrow_fileio_gcs: PyArrowFileIO) -> None:
    """Test converting an output file to an input file"""
    filename = str(uuid4())
    output_file = pyarrow_fileio_gcs.new_output(location=f"gs://warehouse/{filename}")
    input_file = output_file.to_input_file()
    assert input_file.location == output_file.location


@pytest.mark.gcs
@pytest.mark.skip(reason="Open issue on Arrow: https://github.com/apache/arrow/issues/36993")
def test_writing_avro_file_gcs(generated_manifest_entry_file: str, pyarrow_fileio_gcs: PyArrowFileIO) -> None:
    """Test that bytes match when reading a local avro file, writing it using fsspec file-io, and then reading it again"""
    filename = str(uuid4())
    with PyArrowFileIO().new_input(location=generated_manifest_entry_file).open() as f:
        b1 = f.read()
        with pyarrow_fileio_gcs.new_output(location=f"gs://warehouse/{filename}").create() as out_f:
            out_f.write(b1)
        with pyarrow_fileio_gcs.new_input(location=f"gs://warehouse/{filename}").open() as in_f:
            b2 = in_f.read()
            assert b1 == b2  # Check that bytes of read from local avro file match bytes written to s3

    pyarrow_fileio_gcs.delete(f"gs://warehouse/{filename}")


def test_parse_location() -> None:
    def check_results(location: str, expected_schema: str, expected_netloc: str, expected_uri: str) -> None:
        schema, netloc, uri = PyArrowFileIO.parse_location(location)
        assert schema == expected_schema
        assert netloc == expected_netloc
        assert uri == expected_uri

    check_results("hdfs://127.0.0.1:9000/root/foo.txt", "hdfs", "127.0.0.1:9000", "hdfs://127.0.0.1:9000/root/foo.txt")
    check_results("hdfs://127.0.0.1/root/foo.txt", "hdfs", "127.0.0.1", "hdfs://127.0.0.1/root/foo.txt")
    check_results("hdfs://clusterA/root/foo.txt", "hdfs", "clusterA", "hdfs://clusterA/root/foo.txt")

    check_results("/root/foo.txt", "file", "", "/root/foo.txt")
    check_results("/root/tmp/foo.txt", "file", "", "/root/tmp/foo.txt")


def test_make_compatible_name() -> None:
    assert make_compatible_name("label/abc") == "label_x2Fabc"
    assert make_compatible_name("label?abc") == "label_x3Fabc"<|MERGE_RESOLUTION|>--- conflicted
+++ resolved
@@ -561,7 +561,6 @@
 def test_expr_in_to_pyarrow(bound_reference: BoundReference[str]) -> None:
     assert repr(expression_to_pyarrow(BoundIn(bound_reference, {literal("hello"), literal("world")}))) in (
         """<pyarrow.compute.Expression is_in(foo, {value_set=string:[
-<<<<<<< HEAD
   "world",
   "hello"
 ], null_matching_behavior=MATCH})>""",
@@ -569,22 +568,12 @@
   "hello",
   "world"
 ], null_matching_behavior=MATCH})>""",
-=======
-  "hello",
-  "world"
-], null_matching_behavior=MATCH})>""",
-        """<pyarrow.compute.Expression is_in(foo, {value_set=string:[
-  "world",
-  "hello"
-], null_matching_behavior=MATCH})>""",
->>>>>>> ff662c4d
     )
 
 
 def test_expr_not_in_to_pyarrow(bound_reference: BoundReference[str]) -> None:
     assert repr(expression_to_pyarrow(BoundNotIn(bound_reference, {literal("hello"), literal("world")}))) in (
         """<pyarrow.compute.Expression invert(is_in(foo, {value_set=string:[
-<<<<<<< HEAD
   "world",
   "hello"
 ], null_matching_behavior=MATCH}))>""",
@@ -592,15 +581,6 @@
   "hello",
   "world"
 ], null_matching_behavior=MATCH}))>""",
-=======
-  "hello",
-  "world"
-], null_matching_behavior=MATCH}))>""",
-        """<pyarrow.compute.Expression invert(is_in(foo, {value_set=string:[
-  "world",
-  "hello"
-], null_matching_behavior=MATCH}))>""",
->>>>>>> ff662c4d
     )
 
 
@@ -730,11 +710,7 @@
 
 @pytest.fixture
 def file_int(schema_int: Schema, tmpdir: str) -> str:
-<<<<<<< HEAD
-    pyarrow_schema = schema_to_pyarrow(schema_int, metadata={ICEBERG_SCHEMA: bytes(schema_int.model_dump_json(), 'utf-8')})
-=======
     pyarrow_schema = schema_to_pyarrow(schema_int, metadata={ICEBERG_SCHEMA: bytes(schema_int.model_dump_json(), UTF8)})
->>>>>>> ff662c4d
     return _write_table_to_file(
         f"file:{tmpdir}/a.parquet", pyarrow_schema, pa.Table.from_arrays([pa.array([0, 1, 2])], schema=pyarrow_schema)
     )
@@ -742,13 +718,7 @@
 
 @pytest.fixture
 def file_int_str(schema_int_str: Schema, tmpdir: str) -> str:
-<<<<<<< HEAD
-    pyarrow_schema = schema_to_pyarrow(
-        schema_int_str, metadata={ICEBERG_SCHEMA: bytes(schema_int_str.model_dump_json(), 'utf-8')}
-    )
-=======
     pyarrow_schema = schema_to_pyarrow(schema_int_str, metadata={ICEBERG_SCHEMA: bytes(schema_int_str.model_dump_json(), UTF8)})
->>>>>>> ff662c4d
     return _write_table_to_file(
         f"file:{tmpdir}/a.parquet",
         pyarrow_schema,
@@ -758,11 +728,7 @@
 
 @pytest.fixture
 def file_string(schema_str: Schema, tmpdir: str) -> str:
-<<<<<<< HEAD
-    pyarrow_schema = schema_to_pyarrow(schema_str, metadata={ICEBERG_SCHEMA: bytes(schema_str.model_dump_json(), 'utf-8')})
-=======
     pyarrow_schema = schema_to_pyarrow(schema_str, metadata={ICEBERG_SCHEMA: bytes(schema_str.model_dump_json(), UTF8)})
->>>>>>> ff662c4d
     return _write_table_to_file(
         f"file:{tmpdir}/b.parquet", pyarrow_schema, pa.Table.from_arrays([pa.array(["0", "1", "2"])], schema=pyarrow_schema)
     )
@@ -770,11 +736,7 @@
 
 @pytest.fixture
 def file_long(schema_long: Schema, tmpdir: str) -> str:
-<<<<<<< HEAD
-    pyarrow_schema = schema_to_pyarrow(schema_long, metadata={ICEBERG_SCHEMA: bytes(schema_long.model_dump_json(), 'utf-8')})
-=======
     pyarrow_schema = schema_to_pyarrow(schema_long, metadata={ICEBERG_SCHEMA: bytes(schema_long.model_dump_json(), UTF8)})
->>>>>>> ff662c4d
     return _write_table_to_file(
         f"file:{tmpdir}/c.parquet", pyarrow_schema, pa.Table.from_arrays([pa.array([0, 1, 2])], schema=pyarrow_schema)
     )
@@ -782,11 +744,7 @@
 
 @pytest.fixture
 def file_struct(schema_struct: Schema, tmpdir: str) -> str:
-<<<<<<< HEAD
-    pyarrow_schema = schema_to_pyarrow(schema_struct, metadata={ICEBERG_SCHEMA: bytes(schema_struct.model_dump_json(), 'utf-8')})
-=======
     pyarrow_schema = schema_to_pyarrow(schema_struct, metadata={ICEBERG_SCHEMA: bytes(schema_struct.model_dump_json(), UTF8)})
->>>>>>> ff662c4d
     return _write_table_to_file(
         f"file:{tmpdir}/d.parquet",
         pyarrow_schema,
@@ -803,11 +761,7 @@
 
 @pytest.fixture
 def file_list(schema_list: Schema, tmpdir: str) -> str:
-<<<<<<< HEAD
-    pyarrow_schema = schema_to_pyarrow(schema_list, metadata={ICEBERG_SCHEMA: bytes(schema_list.model_dump_json(), 'utf-8')})
-=======
     pyarrow_schema = schema_to_pyarrow(schema_list, metadata={ICEBERG_SCHEMA: bytes(schema_list.model_dump_json(), UTF8)})
->>>>>>> ff662c4d
     return _write_table_to_file(
         f"file:{tmpdir}/list.parquet",
         pyarrow_schema,
@@ -825,11 +779,7 @@
 @pytest.fixture
 def file_list_of_structs(schema_list_of_structs: Schema, tmpdir: str) -> str:
     pyarrow_schema = schema_to_pyarrow(
-<<<<<<< HEAD
-        schema_list_of_structs, metadata={ICEBERG_SCHEMA: bytes(schema_list_of_structs.model_dump_json(), 'utf-8')}
-=======
         schema_list_of_structs, metadata={ICEBERG_SCHEMA: bytes(schema_list_of_structs.model_dump_json(), UTF8)}
->>>>>>> ff662c4d
     )
     return _write_table_to_file(
         f"file:{tmpdir}/list_of_structs.parquet",
@@ -847,16 +797,6 @@
 
 @pytest.fixture
 def file_map(schema_map: Schema, tmpdir: str) -> str:
-<<<<<<< HEAD
-    pyarrow_schema = schema_to_pyarrow(schema_map, metadata={ICEBERG_SCHEMA: bytes(schema_map.model_dump_json(), 'utf-8')})
-    tbl = pa.Table.from_pylist(
-        [
-            {"properties": [("a", "b")]},
-            {"properties": [("c", "d")]},
-            {"properties": [("e", "f"), ("g", "h")]},
-        ],
-        schema=pyarrow_schema,
-=======
     pyarrow_schema = schema_to_pyarrow(schema_map, metadata={ICEBERG_SCHEMA: bytes(schema_map.model_dump_json(), UTF8)})
     return _write_table_to_file(
         f"file:{tmpdir}/e.parquet",
@@ -869,7 +809,6 @@
             ],
             schema=pyarrow_schema,
         ),
->>>>>>> ff662c4d
     )
     return _write_table_to_file(f"file:{tmpdir}/map.parquet", pyarrow_schema, tbl)
 
