# Licensed to the Apache Software Foundation (ASF) under one
# or more contributor license agreements.  See the NOTICE file
# distributed with this work for additional information
# regarding copyright ownership.  The ASF licenses this file
# to you under the Apache License, Version 2.0 (the
# "License"); you may not use this file except in compliance
# with the License.  You may obtain a copy of the License at
#
#   http://www.apache.org/licenses/LICENSE-2.0
#
# Unless required by applicable law or agreed to in writing,
# software distributed under the License is distributed on an
# "AS IS" BASIS, WITHOUT WARRANTIES OR CONDITIONS OF ANY
# KIND, either express or implied.  See the License for the
# specific language governing permissions and limitations
# under the License.
# pylint:disable=redefined-outer-name

import math
from datetime import date, datetime

import pyarrow as pa
import pytest
import pytz
from pyspark.sql import DataFrame, SparkSession

from pyiceberg.catalog import Catalog
from pyiceberg.exceptions import NoSuchTableError
from pyiceberg.schema import Schema
from pyiceberg.table import Table
from pyiceberg.typedef import Properties
from pyiceberg.types import (
    BinaryType,
    BooleanType,
    DateType,
    DoubleType,
    FixedType,
    FloatType,
    IntegerType,
    LongType,
    NestedField,
    StringType,
    TimestampType,
    TimestamptzType,
)

TABLE_SCHEMA = Schema(
    NestedField(field_id=1, name="bool", field_type=BooleanType(), required=False),
    NestedField(field_id=2, name="string", field_type=StringType(), required=False),
    NestedField(field_id=3, name="string_long", field_type=StringType(), required=False),
    NestedField(field_id=4, name="int", field_type=IntegerType(), required=False),
    NestedField(field_id=5, name="long", field_type=LongType(), required=False),
    NestedField(field_id=6, name="float", field_type=FloatType(), required=False),
    NestedField(field_id=7, name="double", field_type=DoubleType(), required=False),
    NestedField(field_id=8, name="timestamp", field_type=TimestampType(), required=False),
    NestedField(field_id=9, name="timestamptz", field_type=TimestamptzType(), required=False),
    NestedField(field_id=10, name="date", field_type=DateType(), required=False),
    # NestedField(field_id=11, name="time", field_type=TimeType(), required=False),
    # NestedField(field_id=12, name="uuid", field_type=UuidType(), required=False),
    NestedField(field_id=12, name="binary", field_type=BinaryType(), required=False),
    NestedField(field_id=13, name="fixed", field_type=FixedType(16), required=False),
)


def _create_table(session_catalog: Catalog, identifier: str, properties: Properties) -> Table:
    try:
        session_catalog.drop_table(identifier=identifier)
    except NoSuchTableError:
        pass

    return session_catalog.create_table(identifier=identifier, schema=TABLE_SCHEMA, properties=properties)


@pytest.mark.integration
@pytest.mark.parametrize("format_version", [1, 2])
def test_inspect_snapshots(
    spark: SparkSession, session_catalog: Catalog, arrow_table_with_null: pa.Table, format_version: int
) -> None:
    identifier = "default.table_metadata_snapshots"
    tbl = _create_table(session_catalog, identifier, properties={"format-version": format_version})

    tbl.overwrite(arrow_table_with_null)
    # should produce a DELETE entry
    tbl.overwrite(arrow_table_with_null)
    # Since we don't rewrite, this should produce a new manifest with an ADDED entry
    tbl.append(arrow_table_with_null)

    df = tbl.inspect.snapshots()

    assert df.column_names == [
        "committed_at",
        "snapshot_id",
        "parent_id",
        "operation",
        "manifest_list",
        "summary",
    ]

    for committed_at in df["committed_at"]:
        assert isinstance(committed_at.as_py(), datetime)

    for snapshot_id in df["snapshot_id"]:
        assert isinstance(snapshot_id.as_py(), int)

<<<<<<< HEAD
    assert df['parent_id'][0].as_py() is None
    assert df['parent_id'][1:].to_pylist() == df['snapshot_id'][:-1].to_pylist()

    assert [operation.as_py() for operation in df['operation']] == ['append', 'delete', 'append', 'append']
=======
    assert df["parent_id"][0].as_py() is None
    assert df["parent_id"][1:] == df["snapshot_id"][:2]

    assert [operation.as_py() for operation in df["operation"]] == ["append", "overwrite", "append"]
>>>>>>> cf3bf8a9

    for manifest_list in df["manifest_list"]:
        assert manifest_list.as_py().startswith("s3://")

<<<<<<< HEAD
    # Append
    assert df['summary'][0].as_py() == [
        ('added-files-size', '5459'),
        ('added-data-files', '1'),
        ('added-records', '3'),
        ('total-data-files', '1'),
        ('total-delete-files', '0'),
        ('total-records', '3'),
        ('total-files-size', '5459'),
        ('total-position-deletes', '0'),
        ('total-equality-deletes', '0'),
=======
    assert df["summary"][0].as_py() == [
        ("added-files-size", "5459"),
        ("added-data-files", "1"),
        ("added-records", "3"),
        ("total-data-files", "1"),
        ("total-delete-files", "0"),
        ("total-records", "3"),
        ("total-files-size", "5459"),
        ("total-position-deletes", "0"),
        ("total-equality-deletes", "0"),
>>>>>>> cf3bf8a9
    ]

    # Delete
    assert df['summary'][1].as_py() == [
        ('removed-files-size', '5459'),
        ('deleted-data-files', '1'),
        ('deleted-records', '3'),
        ('total-data-files', '0'),
        ('total-delete-files', '0'),
        ('total-records', '0'),
        ('total-files-size', '0'),
        ('total-position-deletes', '0'),
        ('total-equality-deletes', '0'),
    ]

    lhs = spark.table(f"{identifier}.snapshots").toPandas()
    rhs = df.to_pandas()
    for column in df.column_names:
        for left, right in zip(lhs[column].to_list(), rhs[column].to_list()):
            if column == "summary":
                # Arrow returns a list of tuples, instead of a dict
                right = dict(right)

            if isinstance(left, float) and math.isnan(left) and isinstance(right, float) and math.isnan(right):
                # NaN != NaN in Python
                continue

            assert left == right, f"Difference in column {column}: {left} != {right}"


@pytest.mark.integration
@pytest.mark.parametrize("format_version", [1, 2])
def test_inspect_entries(
    spark: SparkSession, session_catalog: Catalog, arrow_table_with_null: pa.Table, format_version: int
) -> None:
    identifier = "default.table_metadata_entries"
    tbl = _create_table(session_catalog, identifier, properties={"format-version": format_version})

    # Write some data
    tbl.append(arrow_table_with_null)

    def check_pyiceberg_df_equals_spark_df(df: pa.Table, spark_df: DataFrame) -> None:
        assert df.column_names == [
            "status",
            "snapshot_id",
            "sequence_number",
            "file_sequence_number",
            "data_file",
            "readable_metrics",
        ]

        # Make sure that they are filled properly
        for int_column in ["status", "snapshot_id", "sequence_number", "file_sequence_number"]:
            for value in df[int_column]:
                assert isinstance(value.as_py(), int)

        for snapshot_id in df["snapshot_id"]:
            assert isinstance(snapshot_id.as_py(), int)

        lhs = df.to_pandas()
        rhs = spark_df.toPandas()
        for column in df.column_names:
            for left, right in zip(lhs[column].to_list(), rhs[column].to_list()):
                if column == "data_file":
                    for df_column in left.keys():
                        if df_column == "partition":
                            # Spark leaves out the partition if the table is unpartitioned
                            continue

                        df_lhs = left[df_column]
                        df_rhs = right[df_column]
                        if isinstance(df_rhs, dict):
                            # Arrow turns dicts into lists of tuple
                            df_lhs = dict(df_lhs)

                        assert df_lhs == df_rhs, f"Difference in data_file column {df_column}: {df_lhs} != {df_rhs}"
                elif column == "readable_metrics":
                    assert list(left.keys()) == [
                        "bool",
                        "string",
                        "string_long",
                        "int",
                        "long",
                        "float",
                        "double",
                        "timestamp",
                        "timestamptz",
                        "date",
                        "binary",
                        "fixed",
                    ]

                    assert left.keys() == right.keys()

                    for rm_column in left.keys():
                        rm_lhs = left[rm_column]
                        rm_rhs = right[rm_column]

                        assert rm_lhs["column_size"] == rm_rhs["column_size"]
                        assert rm_lhs["value_count"] == rm_rhs["value_count"]
                        assert rm_lhs["null_value_count"] == rm_rhs["null_value_count"]
                        assert rm_lhs["nan_value_count"] == rm_rhs["nan_value_count"]

                        if rm_column == "timestamptz":
                            # PySpark does not correctly set the timstamptz
                            rm_rhs["lower_bound"] = rm_rhs["lower_bound"].replace(tzinfo=pytz.utc)
                            rm_rhs["upper_bound"] = rm_rhs["upper_bound"].replace(tzinfo=pytz.utc)

                        assert rm_lhs["lower_bound"] == rm_rhs["lower_bound"]
                        assert rm_lhs["upper_bound"] == rm_rhs["upper_bound"]
                else:
                    assert left == right, f"Difference in column {column}: {left} != {right}"

    for snapshot in tbl.metadata.snapshots:
        df = tbl.inspect.entries(snapshot_id=snapshot.snapshot_id)
        spark_df = spark.sql(f"SELECT * FROM {identifier}.entries VERSION AS OF {snapshot.snapshot_id}")
        check_pyiceberg_df_equals_spark_df(df, spark_df)


@pytest.mark.integration
@pytest.mark.parametrize("format_version", [1, 2])
def test_inspect_entries_partitioned(spark: SparkSession, session_catalog: Catalog, format_version: int) -> None:
    identifier = "default.table_metadata_entries_partitioned"
    try:
        session_catalog.drop_table(identifier=identifier)
    except NoSuchTableError:
        pass

    spark.sql(
        f"""
        CREATE TABLE {identifier} (
            dt date
        )
        PARTITIONED BY (months(dt))
    """
    )

    spark.sql(
        f"""
        INSERT INTO {identifier} VALUES (CAST('2021-01-01' AS date))
    """
    )

    spark.sql(
        f"""
        ALTER TABLE {identifier}
        REPLACE PARTITION FIELD dt_month WITH days(dt)
    """
    )

    spark.sql(
        f"""
        INSERT INTO {identifier} VALUES (CAST('2021-02-01' AS date))
    """
    )

    df = session_catalog.load_table(identifier).inspect.entries()

    assert df.to_pydict()["data_file"][0]["partition"] == {"dt_day": date(2021, 2, 1), "dt_month": None}
    assert df.to_pydict()["data_file"][1]["partition"] == {"dt_day": None, "dt_month": 612}


@pytest.mark.integration
@pytest.mark.parametrize("format_version", [1, 2])
def test_inspect_refs(
    spark: SparkSession, session_catalog: Catalog, arrow_table_with_null: pa.Table, format_version: int
) -> None:
    identifier = "default.table_metadata_refs"
    tbl = _create_table(session_catalog, identifier, properties={"format-version": format_version})

    # write data to create snapshot
    tbl.overwrite(arrow_table_with_null)

    # create a test branch
    spark.sql(
        f"""
    ALTER TABLE {identifier} CREATE BRANCH IF NOT EXISTS testBranch RETAIN 7 DAYS WITH SNAPSHOT RETENTION 2 SNAPSHOTS
        """
    )

    # create a test tag against current snapshot
    current_snapshot = tbl.current_snapshot()
    assert current_snapshot is not None
    current_snapshot_id = current_snapshot.snapshot_id

    spark.sql(
        f"""
    ALTER TABLE {identifier} CREATE TAG testTag AS OF VERSION {current_snapshot_id} RETAIN 180 DAYS
        """
    )

    df = tbl.refresh().inspect.refs()

    assert df.column_names == [
        "name",
        "type",
        "snapshot_id",
        "max_reference_age_in_ms",
        "min_snapshots_to_keep",
        "max_snapshot_age_in_ms",
    ]

    assert [name.as_py() for name in df["name"]] == ["testBranch", "main", "testTag"]
    assert [ref_type.as_py() for ref_type in df["type"]] == ["BRANCH", "BRANCH", "TAG"]

    for snapshot_id in df["snapshot_id"]:
        assert isinstance(snapshot_id.as_py(), int)

    for int_column in ["max_reference_age_in_ms", "min_snapshots_to_keep", "max_snapshot_age_in_ms"]:
        for value in df[int_column]:
            assert isinstance(value.as_py(), int) or not value.as_py()

    lhs = spark.table(f"{identifier}.refs").toPandas()
    rhs = df.to_pandas()
    for column in df.column_names:
        for left, right in zip(lhs[column].to_list(), rhs[column].to_list()):
            if isinstance(left, float) and math.isnan(left) and isinstance(right, float) and math.isnan(right):
                # NaN != NaN in Python
                continue
            assert left == right, f"Difference in column {column}: {left} != {right}"


@pytest.mark.integration
@pytest.mark.parametrize("format_version", [1, 2])
def test_inspect_partitions_unpartitioned(
    spark: SparkSession, session_catalog: Catalog, arrow_table_with_null: pa.Table, format_version: int
) -> None:
    identifier = "default.table_metadata_partitions_unpartitioned"
    tbl = _create_table(session_catalog, identifier, properties={"format-version": format_version})

    # Write some data through multiple commits
    tbl.append(arrow_table_with_null)
    tbl.append(arrow_table_with_null)

    df = tbl.inspect.partitions()
    assert df.column_names == [
        "record_count",
        "file_count",
        "total_data_file_size_in_bytes",
        "position_delete_record_count",
        "position_delete_file_count",
        "equality_delete_record_count",
        "equality_delete_file_count",
        "last_updated_at",
        "last_updated_snapshot_id",
    ]
    for last_updated_at in df["last_updated_at"]:
        assert isinstance(last_updated_at.as_py(), datetime)

    int_cols = [
        "record_count",
        "file_count",
        "total_data_file_size_in_bytes",
        "position_delete_record_count",
        "position_delete_file_count",
        "equality_delete_record_count",
        "equality_delete_file_count",
        "last_updated_snapshot_id",
    ]
    for column in int_cols:
        for value in df[column]:
            assert isinstance(value.as_py(), int)
    lhs = df.to_pandas()
    rhs = spark.table(f"{identifier}.partitions").toPandas()
    for column in df.column_names:
        for left, right in zip(lhs[column].to_list(), rhs[column].to_list()):
            assert left == right, f"Difference in column {column}: {left} != {right}"


@pytest.mark.integration
@pytest.mark.parametrize("format_version", [1, 2])
def test_inspect_partitions_partitioned(spark: SparkSession, session_catalog: Catalog, format_version: int) -> None:
    identifier = "default.table_metadata_partitions_partitioned"
    try:
        session_catalog.drop_table(identifier=identifier)
    except NoSuchTableError:
        pass

    spark.sql(
        f"""
        CREATE TABLE {identifier} (
            name string,
            dt date
        )
        PARTITIONED BY (months(dt))
    """
    )

    spark.sql(
        f"""
        INSERT INTO {identifier} VALUES ('John', CAST('2021-01-01' AS date))
    """
    )

    spark.sql(
        f"""
        INSERT INTO {identifier} VALUES ('Doe', CAST('2021-01-05' AS date))
    """
    )

    spark.sql(
        f"""
        ALTER TABLE {identifier}
        REPLACE PARTITION FIELD dt_month WITH days(dt)
    """
    )

    spark.sql(
        f"""
        INSERT INTO {identifier} VALUES ('Jenny', CAST('2021-02-01' AS date))
    """
    )

    spark.sql(
        f"""
        ALTER TABLE {identifier}
        DROP PARTITION FIELD dt_day
    """
    )

    spark.sql(
        f"""
        INSERT INTO {identifier} VALUES ('James', CAST('2021-02-01' AS date))
    """
    )

    def check_pyiceberg_df_equals_spark_df(df: pa.Table, spark_df: DataFrame) -> None:
        lhs = df.to_pandas().sort_values("spec_id")
        rhs = spark_df.toPandas().sort_values("spec_id")
        for column in df.column_names:
            for left, right in zip(lhs[column].to_list(), rhs[column].to_list()):
                assert left == right, f"Difference in column {column}: {left} != {right}"

    tbl = session_catalog.load_table(identifier)
    for snapshot in tbl.metadata.snapshots:
        df = tbl.inspect.partitions(snapshot_id=snapshot.snapshot_id)
        spark_df = spark.sql(f"SELECT * FROM {identifier}.partitions VERSION AS OF {snapshot.snapshot_id}")
        check_pyiceberg_df_equals_spark_df(df, spark_df)


@pytest.mark.integration
@pytest.mark.parametrize("format_version", [1, 2])
def test_inspect_manifests(spark: SparkSession, session_catalog: Catalog, format_version: int) -> None:
    identifier = "default.table_metadata_manifests"
    try:
        session_catalog.drop_table(identifier=identifier)
    except NoSuchTableError:
        pass

    spark.sql(
        f"""
        CREATE TABLE {identifier} (
            id int,
            data string
        )
        PARTITIONED BY (data)
    """
    )

    spark.sql(
        f"""
        INSERT INTO {identifier} VALUES (1, "a")
    """
    )

    spark.sql(
        f"""
        INSERT INTO {identifier} VALUES (2, "b")
    """
    )

    df = session_catalog.load_table(identifier).inspect.manifests()

    assert df.column_names == [
        "content",
        "path",
        "length",
        "partition_spec_id",
        "added_snapshot_id",
        "added_data_files_count",
        "existing_data_files_count",
        "deleted_data_files_count",
        "added_delete_files_count",
        "existing_delete_files_count",
        "deleted_delete_files_count",
        "partition_summaries",
    ]

    int_cols = [
        "content",
        "length",
        "partition_spec_id",
        "added_snapshot_id",
        "added_data_files_count",
        "existing_data_files_count",
        "deleted_data_files_count",
        "added_delete_files_count",
        "existing_delete_files_count",
        "deleted_delete_files_count",
    ]

    for column in int_cols:
        for value in df[column]:
            assert isinstance(value.as_py(), int)

    for value in df["path"]:
        assert isinstance(value.as_py(), str)

    for value in df["partition_summaries"]:
        assert isinstance(value.as_py(), list)
        for row in value:
            assert isinstance(row["contains_null"].as_py(), bool)
            assert isinstance(row["contains_nan"].as_py(), (bool, type(None)))
            assert isinstance(row["lower_bound"].as_py(), (str, type(None)))
            assert isinstance(row["upper_bound"].as_py(), (str, type(None)))

    lhs = spark.table(f"{identifier}.manifests").toPandas()
    rhs = df.to_pandas()
    for column in df.column_names:
        for left, right in zip(lhs[column].to_list(), rhs[column].to_list()):
            assert left == right, f"Difference in column {column}: {left} != {right}"<|MERGE_RESOLUTION|>--- conflicted
+++ resolved
@@ -102,22 +102,14 @@
     for snapshot_id in df["snapshot_id"]:
         assert isinstance(snapshot_id.as_py(), int)
 
-<<<<<<< HEAD
     assert df['parent_id'][0].as_py() is None
     assert df['parent_id'][1:].to_pylist() == df['snapshot_id'][:-1].to_pylist()
 
     assert [operation.as_py() for operation in df['operation']] == ['append', 'delete', 'append', 'append']
-=======
-    assert df["parent_id"][0].as_py() is None
-    assert df["parent_id"][1:] == df["snapshot_id"][:2]
-
-    assert [operation.as_py() for operation in df["operation"]] == ["append", "overwrite", "append"]
->>>>>>> cf3bf8a9
 
     for manifest_list in df["manifest_list"]:
         assert manifest_list.as_py().startswith("s3://")
 
-<<<<<<< HEAD
     # Append
     assert df['summary'][0].as_py() == [
         ('added-files-size', '5459'),
@@ -129,18 +121,6 @@
         ('total-files-size', '5459'),
         ('total-position-deletes', '0'),
         ('total-equality-deletes', '0'),
-=======
-    assert df["summary"][0].as_py() == [
-        ("added-files-size", "5459"),
-        ("added-data-files", "1"),
-        ("added-records", "3"),
-        ("total-data-files", "1"),
-        ("total-delete-files", "0"),
-        ("total-records", "3"),
-        ("total-files-size", "5459"),
-        ("total-position-deletes", "0"),
-        ("total-equality-deletes", "0"),
->>>>>>> cf3bf8a9
     ]
 
     # Delete
