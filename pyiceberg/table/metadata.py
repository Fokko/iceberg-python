--- conflicted
+++ resolved
@@ -679,11 +679,7 @@
         elif table_metadata.format_version == 3:
             return TableMetadataV3.model_construct(**dict(table_metadata))
         else:
-<<<<<<< HEAD
             raise ValidationError(f"Unknown format version: {table_metadata.format_version}")
 
 
-TableMetadata = Annotated[Union[TableMetadataV1, TableMetadataV2, TableMetadataV3], Field(discriminator="format_version")]  # type: ignore
-=======
-            raise ValidationError(f"Unknown format version: {table_metadata.format_version}")
->>>>>>> 300b8405
+TableMetadata = Annotated[Union[TableMetadataV1, TableMetadataV2, TableMetadataV3], Field(discriminator="format_version")]  # type: ignore