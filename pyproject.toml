# Licensed to the Apache Software Foundation (ASF) under one
# or more contributor license agreements.  See the NOTICE file
# distributed with this work for additional information
# regarding copyright ownership.  The ASF licenses this file
# to you under the Apache License, Version 2.0 (the
# "License"); you may not use this file except in compliance
# with the License.  You may obtain a copy of the License at
#
#   http://www.apache.org/licenses/LICENSE-2.0
#
# Unless required by applicable law or agreed to in writing,
# software distributed under the License is distributed on an
# "AS IS" BASIS, WITHOUT WARRANTIES OR CONDITIONS OF ANY
# KIND, either express or implied.  See the License for the
# specific language governing permissions and limitations
# under the License.
[tool.poetry]
name = "pyiceberg"
version = "0.10.0"
readme = "README.md"
homepage = "https://py.iceberg.apache.org/"
repository = "https://github.com/apache/iceberg-python"
description = "Apache Iceberg is an open table format for huge analytic datasets"
authors = ["Apache Software Foundation <dev@iceberg.apache.org>"]
license = "Apache License 2.0"
classifiers = [
  "License :: OSI Approved :: Apache Software License",
  "Operating System :: OS Independent",
  "Programming Language :: Python :: 3.9",
  "Programming Language :: Python :: 3.10",
  "Programming Language :: Python :: 3.11",
  "Programming Language :: Python :: 3.12",
]
packages = [
  { include = "pyiceberg" },
  { from = "vendor", include = "fb303" },
  { from = "vendor", include = "hive_metastore" },
  { include = "tests", format = "sdist" },
  { include = "Makefile", format = "sdist" },
  { include = "NOTICE", format = [
    "sdist",
    "wheel",
  ] },
]
include = [
  { path = "dev", format = "sdist" },
  { path = "pyiceberg/**/*.so", format = "wheel" },
  { path = "pyiceberg/**/*.pyd", format = "wheel" },
]

[tool.poetry.dependencies]
python = "^3.9.2, !=3.9.7"
mmh3 = ">=4.0.0,<6.0.0"
requests = ">=2.20.0,<3.0.0"
click = ">=7.1.1,<9.0.0"
rich = ">=10.11.0,<15.0.0"
strictyaml = ">=1.7.0,<2.0.0" # CVE-2020-14343 was fixed in 5.4.
pydantic = ">=2.0,<3.0,!=2.4.0,!=2.4.1" # 2.4.0, 2.4.1 has a critical bug
sortedcontainers = "2.4.0"
fsspec = ">=2023.1.0"
pyparsing = ">=3.1.0,<4.0.0"
zstandard = ">=0.13.0,<1.0.0"
tenacity = ">=8.2.3,<10.0.0"
pyroaring = ">=1.0.0,<2.0.0"
pyarrow = { version = ">=17.0.0,<21.0.0", optional = true }
pandas = { version = ">=1.0.0,<3.0.0", optional = true }
duckdb = { version = ">=0.5.0,<2.0.0", optional = true }
ray = [
  { version = "==2.10.0", python = "<3.9", optional = true },
  { version = ">=2.10.0,<3.0.0", python = ">=3.9", optional = true },
]
python-snappy = { version = ">=0.6.0,<1.0.0", optional = true }
thrift = { version = ">=0.13.0,<1.0.0", optional = true }
mypy-boto3-glue = { version = ">=1.28.18", optional = true }
boto3 = { version = ">=1.24.59", optional = true }
s3fs = { version = ">=2023.1.0", optional = true }
adlfs = { version = ">=2023.1.0", optional = true }
gcsfs = { version = ">=2023.1.0", optional = true }
huggingface-hub = { version = ">=0.24.0", optional = true }
psycopg2-binary = { version = ">=2.9.6", optional = true }
sqlalchemy = { version = "^2.0.18", optional = true }
getdaft = { version = ">=0.2.12", optional = true }
<<<<<<< HEAD
cachetools = "^5.5.0,<7.0"
pyiceberg-core = { file = "/Users/fokko.driesprong/work/iceberg-rust/bindings/python/dist/pyiceberg_core-0.5.1-cp39-abi3-macosx_11_0_arm64.whl" }
=======
cachetools = ">=5.5,<7.0"
pyiceberg-core = { version = "^0.5.1", optional = true }
>>>>>>> dea5f777
polars = { version = "^1.21.0", optional = true }
thrift-sasl = { version = ">=0.4.3", optional = true }
kerberos = {version = "^1.3.1", optional = true}

[tool.poetry.group.dev.dependencies]
pytest = "7.4.4"
pytest-checkdocs = "2.13.0"
pytest-lazy-fixture = "0.6.3"
pre-commit = "4.2.0"
fastavro = "1.11.1"
coverage = { version = "^7.4.2", extras = ["toml"] }
requests-mock = "1.12.1"
moto = { version = "^5.0.2", extras = ["server"] }
typing-extensions = "4.13.2"
pytest-mock = "3.14.1"
pyspark = "3.5.6"
cython = "3.1.2"
deptry = ">=0.14,<0.24"
datafusion = ">=44,<48"
docutils = "!=0.21.post1"   # https://github.com/python-poetry/poetry/issues/9248#issuecomment-2026240520

[tool.poetry.group.docs.dependencies]
# for mkdocs
mkdocs = "1.6.1"
griffe = "1.7.3"
jinja2 = "3.1.6"
mkdocstrings = "0.29.1"
mkdocstrings-python = "1.16.12"
mkdocs-literate-nav = "0.6.2"
mkdocs-autorefs = "1.4.2"
mkdocs-gen-files = "0.5.0"
mkdocs-material = "9.6.14"
mkdocs-material-extensions = "1.3.1"
mkdocs-section-index = "0.3.10"

[[tool.mypy.overrides]]
module = "pytest_mock.*"
ignore_missing_imports = true

[[tool.mypy.overrides]]
module = "pyarrow.*"
ignore_missing_imports = true

[[tool.mypy.overrides]]
module = "pandas.*"
ignore_missing_imports = true

[[tool.mypy.overrides]]
module = "snappy.*"
ignore_missing_imports = true

[[tool.mypy.overrides]]
module = "zstandard.*"
ignore_missing_imports = true

[[tool.mypy.overrides]]
module = "pydantic.*"
ignore_missing_imports = true

[[tool.mypy.overrides]]
module = "pydantic_core.*"
ignore_missing_imports = true

[[tool.mypy.overrides]]
module = "pytest.*"
ignore_missing_imports = true

[[tool.mypy.overrides]]
module = "fastavro.*"
ignore_missing_imports = true

[[tool.mypy.overrides]]
module = "mmh3.*"
ignore_missing_imports = true

[[tool.mypy.overrides]]
module = "hive_metastore.*"
ignore_missing_imports = true

[[tool.mypy.overrides]]
module = "thrift.*"
ignore_missing_imports = true

[[tool.mypy.overrides]]
module = "requests_mock.*"
ignore_missing_imports = true

[[tool.mypy.overrides]]
module = "click.*"
ignore_missing_imports = true

[[tool.mypy.overrides]]
module = "rich.*"
ignore_missing_imports = true

[[tool.mypy.overrides]]
module = "fsspec.*"
ignore_missing_imports = true

[[tool.mypy.overrides]]
module = "s3fs.*"
ignore_missing_imports = true

[[tool.mypy.overrides]]
module = "azure.*"
ignore_missing_imports = true

[[tool.mypy.overrides]]
module = "adlfs.*"
ignore_missing_imports = true

[[tool.mypy.overrides]]
module = "gcsfs.*"
ignore_missing_imports = true

[[tool.mypy.overrides]]
module = "packaging.*"
ignore_missing_imports = true

[[tool.mypy.overrides]]
module = "tests.*"
ignore_missing_imports = true

[[tool.mypy.overrides]]
module = "boto3"
ignore_missing_imports = true

[[tool.mypy.overrides]]
module = "botocore.*"
ignore_missing_imports = true

[[tool.mypy.overrides]]
module = "mypy_boto3_glue.*"
ignore_missing_imports = true

[[tool.mypy.overrides]]
module = "moto"
ignore_missing_imports = true

[[tool.mypy.overrides]]
module = "aiobotocore.*"
ignore_missing_imports = true

[[tool.mypy.overrides]]
module = "aiohttp.*"
ignore_missing_imports = true

[[tool.mypy.overrides]]
module = "duckdb.*"
ignore_missing_imports = true

[[tool.mypy.overrides]]
module = "ray.*"
ignore_missing_imports = true

[[tool.mypy.overrides]]
module = "daft.*"
ignore_missing_imports = true

[[tool.mypy.overrides]]
module = "pyparsing.*"
ignore_missing_imports = true

[[tool.mypy.overrides]]
module = "pyspark.*"
ignore_missing_imports = true

[[tool.mypy.overrides]]
module = "strictyaml.*"
ignore_missing_imports = true

[[tool.mypy.overrides]]
module = "sortedcontainers.*"
ignore_missing_imports = true

[[tool.mypy.overrides]]
module = "sqlalchemy.*"
ignore_missing_imports = true

[[tool.mypy.overrides]]
module = "Cython.*"
ignore_missing_imports = true

[[tool.mypy.overrides]]
module = "setuptools.*"
ignore_missing_imports = true

[[tool.mypy.overrides]]
module = "tenacity.*"
ignore_missing_imports = true

[[tool.mypy.overrides]]
module = "pyiceberg_core.*"
ignore_missing_imports = true

[tool.poetry.scripts]
pyiceberg = "pyiceberg.cli.console:run"

[build-system]
requires = ["poetry-core>=1.0.0", "wheel", "Cython>=3.0.0", "setuptools"]
build-backend = "poetry.core.masonry.api"

[tool.poetry.build]
generate-setup-file = false
script = "build-module.py"

[tool.poetry.extras]
pyarrow = ["pyarrow", "pyiceberg-core"]
pandas = ["pandas", "pyarrow"]
duckdb = ["duckdb", "pyarrow"]
ray = ["ray", "pyarrow", "pandas"]
daft = ["getdaft"]
polars = ["polars"]
snappy = ["python-snappy"]
hive = ["thrift"]
hive-kerberos = ["thrift", "thrift_sasl", "kerberos"]
s3fs = ["s3fs"]
glue = ["boto3", "mypy-boto3-glue"]
adlfs = ["adlfs"]
dynamodb = ["boto3"]
zstandard = ["zstandard"]
sql-postgres = ["sqlalchemy", "psycopg2-binary"]
sql-sqlite = ["sqlalchemy"]
gcsfs = ["gcsfs"]
rest-sigv4 = ["boto3"]
hf = ["huggingface-hub"]
pyiceberg-core = ["pyiceberg-core"]

[tool.pytest.ini_options]
markers = [
  "unmarked: marks a test as a unittest",
  "s3: marks a test as requiring access to s3 compliant storage (use with --aws-access-key-id, --aws-secret-access-key, and --endpoint args)",
  "adls: marks a test as requiring access to adls compliant storage (use with --adls.account-name, --adls.account-key, and --adls.endpoint args)",
  "integration: marks integration tests against Apache Spark",
  "gcs: marks a test as requiring access to gcs compliant storage (use with --gs.token, --gs.project, and --gs.endpoint)",
  "benchmark: collection of tests to validate read/write performance before and after a change"
]

# Turns a warning into an error
filterwarnings = [
  "error",
  "ignore:A plugin raised an exception during an old-style hookwrapper teardown.",
  "ignore:unclosed <socket.socket",
  # Remove this in a future release of PySpark.
  "ignore:distutils Version classes are deprecated. Use packaging.version instead.",
  # Remove this in a future release of PySpark. https://github.com/apache/iceberg-python/issues/1349
  "ignore:datetime.datetime.utcfromtimestamp\\(\\) is deprecated and scheduled for removal in a future version.",
  # Remove this once https://github.com/boto/boto3/issues/3889 is fixed.
  "ignore:datetime.datetime.utcnow\\(\\) is deprecated and scheduled for removal in a future version.",
  # Latest PySpark version (v3.5.3) throws this error, remove in a future release of PySpark (possibly v4.0.0).
  "ignore:is_datetime64tz_dtype is deprecated and will be removed in a future version.",
]

[tool.black]
line-length = 130
target-version = ['py38']

[tool.pycln]
all = true

[tool.mypy]
mypy_path = "python"
no_implicit_optional = true
namespace_packages = false
warn_redundant_casts = true
warn_unreachable = true
warn_unused_ignores = true
disallow_any_generics = true
disallow_untyped_defs = true
implicit_reexport = false

[[tool.mypy.overrides]]
module = "pyarrow.*"
ignore_missing_imports = true

[[tool.mypy.overrides]]
module = "pandas.*"
ignore_missing_imports = true

[[tool.mypy.overrides]]
module = "snappy.*"
ignore_missing_imports = true

[[tool.mypy.overrides]]
module = "zstandard.*"
ignore_missing_imports = true

[[tool.mypy.overrides]]
module = "pydantic.*"
ignore_missing_imports = true

[[tool.mypy.overrides]]
module = "pydantic_core.*"
ignore_missing_imports = true

[[tool.mypy.overrides]]
module = "pytest.*"
ignore_missing_imports = true

[[tool.mypy.overrides]]
module = "fastavro.*"
ignore_missing_imports = true

[[tool.mypy.overrides]]
module = "mmh3.*"
ignore_missing_imports = true

[[tool.mypy.overrides]]
module = "hive_metastore.*"
ignore_missing_imports = true

[[tool.mypy.overrides]]
module = "thrift.*"
ignore_missing_imports = true

[[tool.mypy.overrides]]
module = "requests_mock.*"
ignore_missing_imports = true

[[tool.mypy.overrides]]
module = "click.*"
ignore_missing_imports = true

[[tool.mypy.overrides]]
module = "rich.*"
ignore_missing_imports = true

[[tool.mypy.overrides]]
module = "fsspec.*"
ignore_missing_imports = true

[[tool.mypy.overrides]]
module = "s3fs.*"
ignore_missing_imports = true

[[tool.mypy.overrides]]
module = "azure.*"
ignore_missing_imports = true

[[tool.mypy.overrides]]
module = "adlfs.*"
ignore_missing_imports = true

[[tool.mypy.overrides]]
module = "gcsfs.*"
ignore_missing_imports = true

[[tool.mypy.overrides]]
module = "huggingface_hub.*"
ignore_missing_imports = true

[[tool.mypy.overrides]]
module = "packaging.*"
ignore_missing_imports = true

[[tool.mypy.overrides]]
module = "tests.*"
ignore_missing_imports = true

[[tool.mypy.overrides]]
module = "boto3"
ignore_missing_imports = true

[[tool.mypy.overrides]]
module = "botocore.*"
ignore_missing_imports = true

[[tool.mypy.overrides]]
module = "mypy_boto3_glue.*"
ignore_missing_imports = true

[[tool.mypy.overrides]]
module = "moto"
ignore_missing_imports = true

[[tool.mypy.overrides]]
module = "aiobotocore.*"
ignore_missing_imports = true

[[tool.mypy.overrides]]
module = "aiohttp.*"
ignore_missing_imports = true

[[tool.mypy.overrides]]
module = "duckdb.*"
ignore_missing_imports = true

[[tool.mypy.overrides]]
module = "ray.*"
ignore_missing_imports = true

[[tool.mypy.overrides]]
module = "daft.*"
ignore_missing_imports = true

[[tool.mypy.overrides]]
module = "pyparsing.*"
ignore_missing_imports = true

[[tool.mypy.overrides]]
module = "pyspark.*"
ignore_missing_imports = true

[[tool.mypy.overrides]]
module = "strictyaml.*"
ignore_missing_imports = true

[[tool.mypy.overrides]]
module = "sortedcontainers.*"
ignore_missing_imports = true

[[tool.mypy.overrides]]
module = "sqlalchemy.*"
ignore_missing_imports = true

[[tool.mypy.overrides]]
module = "Cython.*"
ignore_missing_imports = true

[[tool.mypy.overrides]]
module = "setuptools.*"
ignore_missing_imports = true

[[tool.mypy.overrides]]
module = "tenacity.*"
ignore_missing_imports = true

[[tool.mypy.overrides]]
module = "polars.*"
ignore_missing_imports = true

[[tool.mypy.overrides]]
module = "datafusion.*"
ignore_missing_imports = true

[[tool.mypy.overrides]]
module = "pyroaring.*"
ignore_missing_imports = true

[tool.coverage.run]
source = ['pyiceberg/']<|MERGE_RESOLUTION|>--- conflicted
+++ resolved
@@ -80,13 +80,8 @@
 psycopg2-binary = { version = ">=2.9.6", optional = true }
 sqlalchemy = { version = "^2.0.18", optional = true }
 getdaft = { version = ">=0.2.12", optional = true }
-<<<<<<< HEAD
-cachetools = "^5.5.0,<7.0"
+cachetools = ">=5.5,<7.0"
 pyiceberg-core = { file = "/Users/fokko.driesprong/work/iceberg-rust/bindings/python/dist/pyiceberg_core-0.5.1-cp39-abi3-macosx_11_0_arm64.whl" }
-=======
-cachetools = ">=5.5,<7.0"
-pyiceberg-core = { version = "^0.5.1", optional = true }
->>>>>>> dea5f777
 polars = { version = "^1.21.0", optional = true }
 thrift-sasl = { version = ">=0.4.3", optional = true }
 kerberos = {version = "^1.3.1", optional = true}
